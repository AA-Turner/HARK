--- conflicted
+++ resolved
@@ -140,119 +140,6 @@
     return( 1.0/(alpha*(1.0-u)) )
 
 
-<<<<<<< HEAD
-
-# ================================================================================
-# = Functions for generating discrete approximations to continuous distributions =
-# ================================================================================
-#def calculateLognormalDiscreteApprox(N, mu, sigma):
-#    '''
-#    Calculate a discrete approximation to the lognormal distribution, as
-#    described in Carroll (2012 a,b). N is the number of non-overlapping,
-#    equiprobably partitions of the support to create. Mu and sigma are the
-#    mean and standard deviation of the underlying normal distribution.
-#
-#    See the full documentation for indications as to practical limitations
-#    on the numerical approximation accuracy.
-#
-#    Parameters
-#    ----------
-#    N: float
-#        Size of discrete space vector to be returned.
-#    mu: float
-#        mu associated with underlying normal probability distribution.
-#    sigma: float
-#        standard deviation associated with underlying normal probability distribution.
-#
-#    Returns
-#    -------
-#    X: np.ndarray
-#        Discrete points for discrete probability mass function.
-#    pmf: np.ndarray
-#        Probability associated with each point in X.
-#
-#    References
-#    ----------
-#    Carroll, C. D. (2012a). Theoretical Foundations of Buffer Stock Saving.
-#    Manuscript, Department of Economics, Johns Hopkins University, 2012.
-#    http://www.econ2.jhu.edu/people/ccarroll/papers/BufferStockTheory/
-#
-#    Carroll, C. D. (2012b). Solution methods for microeconomic dynamic stochastic
-#    optimization problems. Manuscript, Department of Economics, Johns Hopkins
-#    University, 2012. http://www.econ.jhu.edu/people/ccarroll/solvingmicrodsops
-#
-#    Written by Nathan M. Palmer
-#    Based on Matab function "setup_shocks.m," from Chris Carroll (2012),
-#      [Solution Methods for Microeconomic Dynamic Optimization Problems](http://www.econ2.jhu.edu/people/ccarroll/solvingmicrodsops/) toolkit.
-#    Latest update: 31 Jan 2016
-#    --
-#    '''
-#    if sigma > 0.0:
-#        # Note: "return" convention will be: probs always come first, then values.
-#        distrib = stats.lognorm(sigma, 0, np.exp(mu))  # rv = generic_distrib(<shape(s)>, loc=0, scale=1)
-#    
-#        # ------ Set up discrete approx cutoffs ------
-#        probs_cutoffs = np.arange(N+1.0)/float(N)   # Includes 0 and 1
-#        state_cutoffs = distrib.ppf(probs_cutoffs)  # Inverse cdf applied to get the
-#            # "cuttoff" values in the support. Note that final value will be inf.
-#    
-#        # Set pmf:
-#        pmf = np.repeat(1.0/N, N)
-#        pmf_alt = []
-#    
-#        # Find the E[X|bin] values:
-#        F = lambda x: x*distrib.pdf(x)
-#        Ebins = []
-#    
-#        epsabs = 1e-10  # These are used to set the absolute and relative error
-#        epsrel = 1e-10
-#    
-#        # Integrate: get conditional means over partitions.
-#        for i, (x0, x1) in enumerate(zip(state_cutoffs[:-1], state_cutoffs[1:])):
-#    
-#            OUTPUT = quad(F, x0, x1, epsabs=epsabs, epsrel=epsrel, limit=100, full_output=1)
-#    
-#            # Check for errors and unpack the appropriate values:
-#            if len(OUTPUT) == 3:
-#                cond_mean = OUTPUT[0]
-#                abserr = OUTPUT[1]
-#                infodict = OUTPUT[2]
-#    
-#                # Check to see if there appears to be an error:
-#                if abserr > cond_mean:
-#                    warnings.warn("WARNING: abserr > cond_mean. You may likely need to set abserr=0, although this only solves the problem which arises when the true integral is very close to zero.")
-#            else:
-#                # Assume all other values indicate error. Raise exception.
-#                cond_mean = OUTPUT[0]
-#                abserr = OUTPUT[1]
-#                infodict = OUTPUT[2]
-#                errormessage = OUTPUT[3]
-#    
-#                # Do string cleaning to address issues which emerged during doctest.
-#                errormessage = re.sub('\s+', ' ', errormessage)
-#    
-#                # Now use the error message in raising a user exception:
-#                raise Exception(errormessage)
-#    
-#            # Following two lines purely for error-testing:
-#            pmf_alt.append(distrib.cdf(x1) - distrib.cdf(x0))
-#            assert np.isclose(pmf[i], pmf_alt[i]), "In discrete approximation: np.isclose(pmf[i], pmf_alt[i]) is not close!"
-#    
-#            # Save the conditional distribution:
-#            Ebins.append(cond_mean)
-#    
-#        X = np.array(Ebins) / pmf
-#        
-#    else: # No work to be done if there is no variance
-#        pmf = np.array([1.0])
-#        X = np.array([np.exp(mu)])
-#
-#    return( [pmf, X] )
-
-
-
-=======
->>>>>>> d1d861b9
 def approxLognormal(N, mu=0.0, sigma=1.0, tail_N=0, tail_bound=[0.02,0.98], tail_order=np.e):
     '''
     Construct a discrete approximation to a lognormal distribution with underlying
@@ -360,14 +247,8 @@
     #mu = -0.5*(sigma**2)
     mu=0.0
     return approxLognormal(N=N, mu=mu, sigma=sigma)
-<<<<<<< HEAD
-    
-    
-    
-=======
-    
-        
->>>>>>> d1d861b9
+    
+        
 def approxBeta(N,a=1.0,b=1.0):
     '''
     Calculate a discrete approximation to the beta distribution.
