"""
High-level functions and classes for solving a wide variety of economic models.
The "core" of HARK is a framework for "microeconomic" and "macroeconomic"
models.  A micro model concerns the dynamic optimization problem for some type
of agents, where agents take the inputs to their problem as exogenous.  A macro
model adds an additional layer, endogenizing some of the inputs to the micro
problem by finding a general equilibrium dynamic rule.
"""
import sys
import os
from HARK.distribution import Distribution, TimeVaryingDiscreteDistribution
from distutils.dir_util import copy_tree
from .utilities import get_arg_names, NullFunc
from copy import copy, deepcopy
import numpy as np
from time import time
from .parallel import multi_thread_commands, multi_thread_commands_fake
from warnings import warn


def distance_metric(thing_a, thing_b):
    """
    A "universal distance" metric that can be used as a default in many settings.

    Parameters
    ----------
    thing_a : object
        A generic object.
    thing_b : object
        Another generic object.

    Returns:
    ------------
    distance : float
        The "distance" between thing_a and thing_b.
    """
    # Get the types of the two inputs
    type_a = type(thing_a)
    type_b = type(thing_b)

    if type_a is list and type_b is list:
        len_a = len(thing_a)  # If both inputs are lists, then the distance between
        len_b = len(thing_b)  # them is the maximum distance between corresponding
        if len_a == len_b:  # elements in the lists.  If they differ in length,
            distance_temp = []  # the distance is the difference in lengths.
            for n in range(len_a):
                distance_temp.append(distance_metric(thing_a[n], thing_b[n]))
            distance = max(distance_temp)
        else:
            warn(
                'Objects of different lengths are being compared. ' +
                'Returning difference in lengths.'
                )
            distance = float(abs(len_a - len_b))
    # If both inputs are dictionaries, call distance on the list of its elements
    elif type_a is dict and type_b is dict:

        len_a = len(thing_a)
        len_b = len(thing_b)

        if len_a == len_b:

            # Create versions sorted by key
            sorted_a = dict(sorted(thing_a.items()))
            sorted_b = dict(sorted(thing_b.items()))

            # If keys don't match, print a warning.
            if list(sorted_a.keys()) != list(sorted_b.keys()):
                warn(
                    'Dictionaries with keys that do not match are being ' + 
                    'compared.'
                )

            distance = distance_metric(list(sorted_a.values()),
                                      list(sorted_b.values()))

        else:
            # If they have different lengths, log a warning and return the
            # difference in lengths.
            warn(
                'Objects of different lengths are being compared. ' + 
                'Returning difference in lengths.'
                )
            distance = float(abs(len_a - len_b))

    # If both inputs are numbers, return their difference
    elif isinstance(thing_a, (int, float)) and isinstance(thing_b, (int, float)):
        distance = float(abs(thing_a - thing_b))
    # If both inputs are array-like, return the maximum absolute difference b/w
    # corresponding elements (if same shape); return largest difference in dimensions
    # if shapes do not align.
    elif hasattr(thing_a, "shape") and hasattr(thing_b, "shape"):
        if thing_a.shape == thing_b.shape:
            distance = np.max(abs(thing_a - thing_b))
        else:
            # Flatten arrays so they have the same dimensions
            distance = np.max(
                abs(thing_a.flatten().shape[0] - thing_b.flatten().shape[0])
            )
    # If none of the above cases, but the objects are of the same class, call
    # the distance method of one on the other
    elif thing_a.__class__.__name__ == thing_b.__class__.__name__:
        if thing_a.__class__.__name__ == "function":
            distance = 0.0
        else:
            distance = thing_a.distance(thing_b)
    else:  # Failsafe: the inputs are very far apart
        distance = 1000.0
    return distance


class MetricObject(object):
    """
    A superclass for object classes in HARK.  Comes with two useful methods:
    a generic/universal distance method and an attribute assignment method.
    """

    distance_criteria = []  # This should be overwritten by subclasses.

    def distance(self, other):
        """
        A generic distance method, which requires the existence of an attribute
        called distance_criteria, giving a list of strings naming the attributes
        to be considered by the distance metric.

        Parameters
        ----------
        other : object
            Another object to compare this instance to.

        Returns
        -------
        (unnamed) : float
            The distance between this object and another, using the "universal
            distance" metric.
        """
        distance_list = [0.0]
        for attr_name in self.distance_criteria:
            try:
                obj_a = getattr(self, attr_name)
                obj_b = getattr(other, attr_name)
                distance_list.append(distance_metric(obj_a, obj_b))
            except AttributeError:
                distance_list.append(
                    1000.0
                )  # if either object lacks attribute, they are not the same
        return max(distance_list)

class Model(object):
    """
    A class with special handling of parameters assignment.
    """
    def assign_parameters(self, **kwds):
        """
        Assign an arbitrary number of attributes to this agent.

        Parameters
        ----------
        **kwds : keyword arguments
            Any number of keyword arguments of the form key=value.  Each value
            will be assigned to the attribute named in self.

        Returns
        -------
        none
        """
        self.parameters.update(kwds)
        for key in kwds:
            setattr(self, key, kwds[key])

    def get_parameter(self, name):
        """
        Returns a parameter of this model

        Parameters
        ----------
        name : string
            The name of the parameter to get

        Returns
        -------
        value :
            The value of the parameter
        """
        return self.parameters[name]

    def __eq__(self, other):
        if isinstance(other, type(self)):
            return self.parameters == other.parameters

        return notImplemented

    def __init__(self):
        if not hasattr(self, 'parameters'):
            self.parameters = {}

    def __str__(self):

        type_ = type(self)
        module = type_.__module__
        qualname = type_.__qualname__

        s = f"<{module}.{qualname} object at {hex(id(self))}.\n"
        s += "Parameters:"

        for p in self.parameters:
            s += f"\n{p}: {self.parameters[p]}"

        s += ">"
        return s

    def __repr__(self):
        return self.__str__()


class AgentType(Model):
    """
    A superclass for economic agents in the HARK framework. Each model should
    specify its own subclass of AgentType, inheriting its methods and overwriting
    as necessary.  Critically, every subclass of AgentType should define class-
    specific static values of the attributes time_vary and time_inv as lists of
    strings.  Each element of time_vary is the name of a field in AgentSubType
    that varies over time in the model.  Each element of time_inv is the name of
    a field in AgentSubType that is constant over time in the model.

    Parameters
    ----------
    solution_terminal : Solution
        A representation of the solution to the terminal period problem of
        this AgentType instance, or an initial guess of the solution if this
        is an infinite horizon problem.
    cycles : int
        The number of times the sequence of periods is experienced by this
        AgentType in their "lifetime".  cycles=1 corresponds to a lifecycle
        model, with a certain sequence of one period problems experienced
        once before terminating.  cycles=0 corresponds to an infinite horizon
        model, with a sequence of one period problems repeating indefinitely.
    pseudo_terminal : boolean
        Indicates whether solution_terminal isn't actually part of the
        solution to the problem (as a known solution to the terminal period
        problem), but instead represents a "scrap value"-style termination.
        When True, solution_terminal is not included in the solution; when
        false, solution_terminal is the last element of the solution.
    tolerance : float
        Maximum acceptable "distance" between successive solutions to the
        one period problem in an infinite horizon (cycles=0) model in order
        for the solution to be considered as having "converged".  Inoperative
        when cycles>0.
    seed : int
        A seed for this instance's random number generator.

    Attributes
    ----------
    AgentCount : int
        The number of agents of this type to use in simulation.

    state_vars : list of string
        The string labels for this AgentType's model state variables.
    """

    state_vars = []

    def __init__(
        self,
        solution_terminal=None,
        pseudo_terminal=True,
        tolerance=0.000001,
        seed=0,
        **kwds
    ):
        super().__init__()

        if solution_terminal is None:
            solution_terminal = NullFunc()

        self.solution_terminal = solution_terminal  # NOQA
        self.pseudo_terminal = pseudo_terminal  # NOQA
        self.solve_one_period = NullFunc()  # NOQA
        self.tolerance = tolerance  # NOQA
        self.seed = seed  # NOQA
        self.track_vars = []  # NOQA
        self.state_now = {sv : None for sv in self.state_vars}
        self.state_prev = self.state_now.copy()
        self.controls = {}
        self.shocks = {}
        self.read_shocks = False  # NOQA
        self.shock_history = {}
        self.history = {}
        self.assign_parameters(**kwds)  # NOQA
        self.reset_rng()  # NOQA

    def add_to_time_vary(self, *params):
        """
        Adds any number of parameters to time_vary for this instance.

        Parameters
        ----------
        params : string
            Any number of strings naming attributes to be added to time_vary

        Returns
        -------
        None
        """
        for param in params:
            if param not in self.time_vary:
                self.time_vary.append(param)

    def add_to_time_inv(self, *params):
        """
        Adds any number of parameters to time_inv for this instance.

        Parameters
        ----------
        params : string
            Any number of strings naming attributes to be added to time_inv

        Returns
        -------
        None
        """
        for param in params:
            if param not in self.time_inv:
                self.time_inv.append(param)

    def del_from_time_vary(self, *params):
        """
        Removes any number of parameters from time_vary for this instance.

        Parameters
        ----------
        params : string
            Any number of strings naming attributes to be removed from time_vary

        Returns
        -------
        None
        """
        for param in params:
            if param in self.time_vary:
                self.time_vary.remove(param)

    def del_from_time_inv(self, *params):
        """
        Removes any number of parameters from time_inv for this instance.

        Parameters
        ----------
        params : string
            Any number of strings naming attributes to be removed from time_inv

        Returns
        -------
        None
        """
        for param in params:
            if param in self.time_inv:
                self.time_inv.remove(param)

    def unpack(self, parameter):
        """
        Unpacks a parameter from a solution object for easier access.
        After the model has been solved, the parameters (like consumption function)
        reside in the attributes of each element of `ConsumerType.solution`
        (e.g. `cFunc`).  This method creates a (time varying) attribute of the given
        parameter name that contains a list of functions accessible by `ConsumerType.parameter`.

        Parameters
        ----------
        parameter: str
            Name of the function to unpack from the solution

        Returns
        -------
        none
        """
        setattr(self, parameter, list())
        for solution_t in self.solution:
            self.__dict__[parameter].append(solution_t.__dict__[parameter])
        self.add_to_time_vary(parameter)

    def solve(self, verbose=False):
        """
        Solve the model for this instance of an agent type by backward induction.
        Loops through the sequence of one period problems, passing the solution
        from period t+1 to the problem for period t.

        Parameters
        ----------
        verbose : boolean
            If True, solution progress is printed to screen.

        Returns
        -------
        none
        """

        # Ignore floating point "errors". Numpy calls it "errors", but really it's excep-
        # tions with well-defined answers such as 1.0/0.0 that is np.inf, -1.0/0.0 that is
        # -np.inf, np.inf/np.inf is np.nan and so on.
        with np.errstate(
            divide="ignore", over="ignore", under="ignore", invalid="ignore"
        ):
            self.pre_solve()  # Do pre-solution stuff
            self.solution = solve_agent(
                self, verbose
            )  # Solve the model by backward induction
            self.post_solve()  # Do post-solution stuff

    def reset_rng(self):
        """
        Reset the random number generator for this type.

        Parameters
        ----------
        none

        Returns
        -------
        none
        """
        self.RNG = np.random.RandomState(self.seed)

    def check_elements_of_time_vary_are_lists(self):
        """
        A method to check that elements of time_vary are lists.
        """
        for param in self.time_vary:
<<<<<<< HEAD
            # TODO: this method has become a misnomer.
            # Distributions do not have to be lists. They can be
            # IndexDistribution.
            assert hasattr(getattr(self, param),'__getitem__'), (
                param + " is not a list, but should be" + " because it is in time_vary"
            )
=======
            if type(getattr(self, param)) != TimeVaryingDiscreteDistribution:
                assert type(getattr(self, param)) == list, (
                    param + " is not a list or time varying distribution," 
                    + " but should be because it is in time_vary"
                )
>>>>>>> f338c976

    def check_restrictions(self):
        """
        A method to check that various restrictions are met for the model class.
        """
        return

    def pre_solve(self):
        """
        A method that is run immediately before the model is solved, to check inputs or to prepare
        the terminal solution, perhaps.

        Parameters
        ----------
        none

        Returns
        -------
        none
        """
        self.check_restrictions()
        self.check_elements_of_time_vary_are_lists()
        return None

    def post_solve(self):
        """
        A method that is run immediately after the model is solved, to finalize
        the solution in some way.  Does nothing here.

        Parameters
        ----------
        none

        Returns
        -------
        none
        """
        return None

    def initialize_sim(self):
        """
        Prepares this AgentType for a new simulation.  Resets the internal random number generator,
        makes initial states for all agents (using sim_birth), clears histories of tracked variables.

        Parameters
        ----------
        None

        Returns
        -------
        None
        """
        if not hasattr(self, "T_sim"):
            raise Exception(
                "To initialize simulation variables it is necessary to first "
                + "set the attribute T_sim to the largest number of observations "
                + "you plan to simulate for each agent including re-births."
            )
        elif self.T_sim <= 0:
            raise Exception(
                "T_sim represents the largest number of observations "
                + "that can be simulated for an agent, and must be a positive number."
            )

        self.reset_rng()
        self.t_sim = 0
        all_agents = np.ones(self.AgentCount, dtype=bool)
        blank_array = np.empty(self.AgentCount)
        blank_array[:] = np.nan
        for var in self.state_now:
            if self.state_now[var] is None:
                self.state_now[var] = copy(blank_array)

            #elif self.state_prev[var] is None:
            #    self.state_prev[var] = copy(blank_array)
        self.t_age = np.zeros(
            self.AgentCount, dtype=int
        )  # Number of periods since agent entry
        self.t_cycle = np.zeros(
            self.AgentCount, dtype=int
        )  # Which cycle period each agent is on
        self.sim_birth(all_agents)
        self.clear_history()
        return None

    def sim_one_period(self):
        """
        Simulates one period for this type.  Calls the methods get_mortality(), get_shocks() or
        read_shocks, get_states(), get_controls(), and get_poststates().  These should be defined for
        AgentType subclasses, except get_mortality (define its components sim_death and sim_birth
        instead) and read_shocks.

        Parameters
        ----------
        None

        Returns
        -------
        None
        """
        if not hasattr(self, "solution"):
            raise Exception(
                "Model instance does not have a solution stored. To simulate, it is necessary"
                " to run the `solve()` method of the class first."
            )

        # Mortality adjusts the agent population
        self.get_mortality()  # Replace some agents with "newborns"

        # state_{t-1}
        for var in self.state_now:
            self.state_prev[var] = self.state_now[var]

            if isinstance(self.state_now[var], np.ndarray):
                self.state_now[var] = np.empty(self.AgentCount)
            else:
                # Probably an aggregate variable. It may be getting set by the Market.
                pass

        if self.read_shocks:  # If shock histories have been pre-specified, use those
            self.read_shocks_from_history()
        else:  # Otherwise, draw shocks as usual according to subclass-specific method
            self.get_shocks()
        self.get_states()  # Determine each agent's state at decision time
        self.get_controls()  # Determine each agent's choice or control variables based on states
        self.get_poststates()  # Move now state_now to state_prev

        # Advance time for all agents
        self.t_age = self.t_age + 1  # Age all consumers by one period
        self.t_cycle = self.t_cycle + 1  # Age all consumers within their cycle
        self.t_cycle[
            self.t_cycle == self.T_cycle
        ] = 0  # Resetting to zero for those who have reached the end

    def make_shock_history(self):
        """
        Makes a pre-specified history of shocks for the simulation.  Shock variables should be named
        in self.shock_vars, a list of strings that is subclass-specific.  This method runs a subset
        of the standard simulation loop by simulating only mortality and shocks; each variable named
        in shock_vars is stored in a T_sim x AgentCount array in history dictionary self.history[X].
        Automatically sets self.read_shocks to True so that these pre-specified shocks are used for
        all subsequent calls to simulate().

        Parameters
        ----------
        None

        Returns
        -------
        None
        """
        # Re-initialize the simulation
        self.initialize_sim()

        # Make blank history arrays for each shock variable (and mortality)
        for var_name in self.shock_vars:
            self.shock_history[var_name] = (
                np.zeros((self.T_sim, self.AgentCount)) + np.nan
            )
        self.shock_history["who_dies"] = np.zeros(
            (self.T_sim, self.AgentCount), dtype=bool
        )

        # Make and store the history of shocks for each period
        for t in range(self.T_sim):
            self.get_mortality()
            self.shock_history["who_dies"][t, :] = self.who_dies
            self.get_shocks()
            for var_name in self.shock_vars:
                self.shock_history[var_name][self.t_sim, :] = self.shocks[var_name]

            self.t_sim += 1
            self.t_age = self.t_age + 1  # Age all consumers by one period
            self.t_cycle = self.t_cycle + 1  # Age all consumers within their cycle
            self.t_cycle[
                self.t_cycle == self.T_cycle
            ] = 0  # Resetting to zero for those who have reached the end

        # Flag that shocks can be read rather than simulated
        self.read_shocks = True

    def get_mortality(self):
        """
        Simulates mortality or agent turnover according to some model-specific rules named sim_death
        and sim_birth (methods of an AgentType subclass).  sim_death takes no arguments and returns
        a Boolean array of size AgentCount, indicating which agents of this type have "died" and
        must be replaced.  sim_birth takes such a Boolean array as an argument and generates initial
        post-decision states for those agent indices.

        Parameters
        ----------
        None

        Returns
        -------
        None
        """
        if self.read_shocks:
            who_dies = self.shock_history["who_dies"][self.t_sim, :]
        else:
            who_dies = self.sim_death()
        self.sim_birth(who_dies)
        self.who_dies = who_dies
        return None

    def sim_death(self):
        """
        Determines which agents in the current population "die" or should be replaced.  Takes no
        inputs, returns a Boolean array of size self.AgentCount, which has True for agents who die
        and False for those that survive. Returns all False by default, must be overwritten by a
        subclass to have replacement events.

        Parameters
        ----------
        None

        Returns
        -------
        who_dies : np.array
            Boolean array of size self.AgentCount indicating which agents die and are replaced.
        """
        who_dies = np.zeros(self.AgentCount, dtype=bool)
        return who_dies

    def sim_birth(self, which_agents):
        """
        Makes new agents for the simulation.  Takes a boolean array as an input, indicating which
        agent indices are to be "born".  Does nothing by default, must be overwritten by a subclass.

        Parameters
        ----------
        which_agents : np.array(Bool)
            Boolean array of size self.AgentCount indicating which agents should be "born".

        Returns
        -------
        None
        """
        print("AgentType subclass must define method sim_birth!")
        return None

    def get_shocks(self):
        """
        Gets values of shock variables for the current period.  Does nothing by default, but can
        be overwritten by subclasses of AgentType.

        Parameters
        ----------
        None

        Returns
        -------
        None
        """
        return None

    def read_shocks_from_history(self):
        """
        Reads values of shock variables for the current period from history arrays.
        For each variable X named in self.shock_vars, this attribute of self is
        set to self.history[X][self.t_sim,:].

        This method is only ever called if self.read_shocks is True.  This can
        be achieved by using the method make_shock_history() (or manually after
        storing a "handcrafted" shock history).

        Parameters
        ----------
        None

        Returns
        -------
        None
        """
        for var_name in self.shock_vars:
            self.shocks[var_name] = self.shock_history[var_name][self.t_sim, :]

    def get_states(self):
        """
        Gets values of state variables for the current period.
        By default, calls transition function and assigns values
        to the state_now dictionary.

        Parameters
        ----------
        None

        Returns
        -------
        None
        """
        new_states = self.transition()

        for i, var in enumerate(self.state_now):
            # a hack for now to deal with 'post-states'
            if i < len(new_states):
                self.state_now[var] = new_states[i]

        return None

    def transition(self):
        """

        Parameters
        ----------
        None
 
        [Eventually, to match dolo spec:
        exogenous_prev, endogenous_prev, controls, exogenous, parameters]

        Returns
        -------

        endogenous_state: ()
            Tuple with new values of the endogenous states
        """

        return ()

    def get_controls(self):
        """
        Gets values of control variables for the current period, probably by using current states.
        Does nothing by default, but can be overwritten by subclasses of AgentType.

        Parameters
        ----------
        None

        Returns
        -------
        None
        """
        return None

    def get_poststates(self):
        """
        Gets values of post-decision state variables for the current period, 
        probably by current
        states and controls and maybe market-level events or shock variables.  
        Does nothing by
        default, but can be overwritten by subclasses of AgentType.

        DEPRECATED: New models should use the state now/previous rollover
        functionality instead of poststates.

        Parameters
        ----------
        None

        Returns
        -------
        None
        """

        return None

    def simulate(self, sim_periods=None):
        """
        Simulates this agent type for a given number of periods. Defaults to
        self.T_sim if no input.
        Records histories of attributes named in self.track_vars in
        self.history[varname].

        Parameters
        ----------
        None

        Returns
        -------
        history : dict
            The history tracked during the simulation.
        """
        if not hasattr(self, "t_sim"):
            raise Exception(
                "It seems that the simulation variables were not initialize before calling "
                + "simulate(). Call initialize_sim() to initialize the variables before calling simulate() again."
            )

        if not hasattr(self, "T_sim"):
            raise Exception(
                "This agent type instance must have the attribute T_sim set to a positive integer."
                + "Set T_sim to match the largest dataset you might simulate, and run this agent's"
                + "initalizeSim() method before running simulate() again."
            )

        if sim_periods is not None and self.T_sim < sim_periods:
            raise Exception(
                "To simulate, sim_periods has to be larger than the maximum data set size "
                + "T_sim. Either increase the attribute T_sim of this agent type instance "
                + "and call the initialize_sim() method again, or set sim_periods <= T_sim."
            )

        # Ignore floating point "errors". Numpy calls it "errors", but really it's excep-
        # tions with well-defined answers such as 1.0/0.0 that is np.inf, -1.0/0.0 that is
        # -np.inf, np.inf/np.inf is np.nan and so on.
        with np.errstate(
            divide="ignore", over="ignore", under="ignore", invalid="ignore"
        ):
            if sim_periods is None:
                sim_periods = self.T_sim

            for t in range(sim_periods):
                self.sim_one_period()

                for var_name in self.track_vars:
                    if var_name in self.state_now:
                        self.history[var_name][self.t_sim, :] = self.state_now[
                            var_name
                        ]
                    elif var_name in self.shocks:
                        self.history[var_name][self.t_sim, :] = self.shocks[var_name]
                    elif var_name in self.controls:
                        self.history[var_name][self.t_sim, :] = self.controls[var_name]
                    else:
                        self.history[var_name][self.t_sim, :] = getattr(self, var_name)
                self.t_sim += 1

            return self.history

    def clear_history(self):
        """
        Clears the histories of the attributes named in self.track_vars.

        Parameters
        ----------
        None

        Returns
        -------
        None
        """
        for var_name in self.track_vars:
            self.history[var_name] = np.empty((self.T_sim, self.AgentCount))
            self.history[var_name].fill(np.nan)


def solve_agent(agent, verbose):
    """
    Solve the dynamic model for one agent type
    using backwards induction.
    This function iterates on "cycles"
    of an agent's model either a given number of times
    or until solution convergence
    if an infinite horizon model is used
    (with agent.cycles = 0).

    Parameters
    ----------
    agent : AgentType
        The microeconomic AgentType whose dynamic problem
        is to be solved.
    verbose : boolean
        If True, solution progress is printed to screen (when cycles != 1).

    Returns
    -------
    solution : [Solution]
        A list of solutions to the one period problems that the agent will
        encounter in his "lifetime".
    """
    # Check to see whether this is an (in)finite horizon problem
    cycles_left = agent.cycles  # NOQA
    infinite_horizon = cycles_left == 0  # NOQA
    # Initialize the solution, which includes the terminal solution if it's not a pseudo-terminal period
    solution = []
    if not agent.pseudo_terminal:
        solution.insert(0, deepcopy(agent.solution_terminal))

    # Initialize the process, then loop over cycles
    solution_last = agent.solution_terminal  # NOQA
    go = True  # NOQA
    completed_cycles = 0  # NOQA
    max_cycles = 5000  # NOQA  - escape clause
    if verbose:
        t_last = time()
    while go:
        # Solve a cycle of the model, recording it if horizon is finite
        solution_cycle = solve_one_cycle(agent, solution_last)
        if not infinite_horizon:
            solution = solution_cycle + solution

        # Check for termination: identical solutions across
        # cycle iterations or run out of cycles
        solution_now = solution_cycle[0]
        if infinite_horizon:
            if completed_cycles > 0:
                solution_distance = solution_now.distance(solution_last)
                agent.solution_distance = (
                    solution_distance  # Add these attributes so users can
                )
                agent.completed_cycles = (
                    completed_cycles  # query them to see if solution is ready
                )
                go = (
                    solution_distance > agent.tolerance
                    and completed_cycles < max_cycles
                )
            else:  # Assume solution does not converge after only one cycle
                solution_distance = 100.0
                go = True
        else:
            cycles_left += -1
            go = cycles_left > 0

        # Update the "last period solution"
        solution_last = solution_now
        completed_cycles += 1

        # Display progress if requested
        if verbose:
            t_now = time()
            if infinite_horizon:
                print(
                    "Finished cycle #"
                    + str(completed_cycles)
                    + " in "
                    + str(t_now - t_last)
                    + " seconds, solution distance = "
                    + str(solution_distance)
                )
            else:
                print(
                    "Finished cycle #"
                    + str(completed_cycles)
                    + " of "
                    + str(agent.cycles)
                    + " in "
                    + str(t_now - t_last)
                    + " seconds."
                )
            t_last = t_now

    # Record the last cycle if horizon is infinite (solution is still empty!)
    if infinite_horizon:
        solution = (
            solution_cycle  # PseudoTerminal=False impossible for infinite horizon
        )

    return solution


def solve_one_cycle(agent, solution_last):
    """
    Solve one "cycle" of the dynamic model for one agent type.  This function
    iterates over the periods within an agent's cycle, updating the time-varying
    parameters and passing them to the single period solver(s).

    Parameters
    ----------
    agent : AgentType
        The microeconomic AgentType whose dynamic problem is to be solved.
    solution_last : Solution
        A representation of the solution of the period that comes after the
        end of the sequence of one period problems.  This might be the term-
        inal period solution, a "pseudo terminal" solution, or simply the
        solution to the earliest period from the succeeding cycle.

    Returns
    -------
    solution_cycle : [Solution]
        A list of one period solutions for one "cycle" of the AgentType's
        microeconomic model.
    """
    # Calculate number of periods per cycle, defaults to 1 if all variables are time invariant
    if len(agent.time_vary) > 0:
        # name = agent.time_vary[0]
        # T = len(eval('agent.' + name))
        T = len(agent.__dict__[agent.time_vary[0]])
    else:
        T = 1

    solve_dict = {parameter: agent.__dict__[parameter] for parameter in agent.time_inv}
    solve_dict.update({parameter: None for parameter in agent.time_vary})

    # Initialize the solution for this cycle, then iterate on periods
    solution_cycle = []
    solution_next = solution_last
    
    cycles_range = [0] + list(range(T - 1, 0, -1))
    for k in (range(T-1, -1, -1) if agent.cycles == 1 else cycles_range):
        # Update which single period solver to use (if it depends on time)
        if hasattr(agent.solve_one_period, "__getitem__"):
            solve_one_period = agent.solve_one_period[k]
        else:
            solve_one_period = agent.solve_one_period

        if hasattr(solve_one_period, "solver_args"):
            these_args = solve_one_period.solver_args
        else:
            these_args = get_arg_names(solve_one_period)

        # Update time-varying single period inputs
        for name in agent.time_vary:
            if name in these_args:
                solve_dict[name] = agent.__dict__[name][k]
        solve_dict["solution_next"] = solution_next

        # Make a temporary dictionary for this period
        temp_dict = {name: solve_dict[name] for name in these_args}

        # Solve one period, add it to the solution, and move to the next period
        solution_t = solve_one_period(**temp_dict)
        solution_cycle.insert(0, solution_t)
        solution_next = solution_t

    # Return the list of per-period solutions
    return solution_cycle


def make_one_period_oo_solver(solver_class):
    """
    Returns a function that solves a single period consumption-saving
    problem.
    Parameters
    ----------
    solver_class : Solver
        A class of Solver to be used.
    -------
    solver_function : function
        A function for solving one period of a problem.
    """

    def one_period_solver(**kwds):
        solver = solver_class(**kwds)

        # not ideal; better if this is defined in all Solver classes
        if hasattr(solver, "prepare_to_solve"):
            solver.prepare_to_solve()

        solution_now = solver.solve()
        return solution_now

    one_period_solver.solver_class = solver_class
    # This can be revisited once it is possible to export parameters
    one_period_solver.solver_args = get_arg_names(solver_class.__init__)[1:]

    return one_period_solver


# ========================================================================
# ========================================================================


class Market(Model):
    """
    A superclass to represent a central clearinghouse of information.  Used for
    dynamic general equilibrium models to solve the "macroeconomic" model as a
    layer on top of the "microeconomic" models of one or more AgentTypes.

    Parameters
    ----------
    agents : [AgentType]
        A list of all the AgentTypes in this market.
    sow_vars : [string]
        Names of variables generated by the "aggregate market process" that should
        be "sown" to the agents in the market.  Aggregate state, etc.
    reap_vars : [string]
        Names of variables to be collected ("reaped") from agents in the market
        to be used in the "aggregate market process".
    const_vars : [string]
        Names of attributes of the Market instance that are used in the "aggregate
        market process" but do not come from agents-- they are constant or simply
        parameters inherent to the process.
    track_vars : [string]
        Names of variables generated by the "aggregate market process" that should
        be tracked as a "history" so that a new dynamic rule can be calculated.
        This is often a subset of sow_vars.
    dyn_vars : [string]
        Names of variables that constitute a "dynamic rule".
    mill_rule : function
        A function that takes inputs named in reap_vars and returns a tuple the same size and order as sow_vars.  The "aggregate market process" that
        transforms individual agent actions/states/data into aggregate data to
        be sent back to agents.
    calc_dynamics : function
        A function that takes inputs named in track_vars and returns an object
        with attributes named in dyn_vars.  Looks at histories of aggregate
        variables and generates a new "dynamic rule" for agents to believe and
        act on.
    act_T : int
        The number of times that the "aggregate market process" should be run
        in order to generate a history of aggregate variables.
    tolerance: float
        Minimum acceptable distance between "dynamic rules" to consider the
        Market solution process converged.  Distance is a user-defined metric.
    """

    def __init__(
        self,
        agents=None,
        sow_vars=None,
        reap_vars=None,
        const_vars=None,
        track_vars=None,
        dyn_vars=None,
        mill_rule=None,
        calc_dynamics=None,
        act_T=1000,
        tolerance=0.000001,
        **kwds
    ):
        super().__init__()
        self.agents = agents if agents is not None else list()  # NOQA

        reap_vars = reap_vars if reap_vars is not None else list()  # NOQA
        self.reap_state = dict([(var, []) for var in reap_vars])

        self.sow_vars = sow_vars if sow_vars is not None else list()  # NOQA
        # dictionaries for tracking initial and current values
        # of the sow variables.
        self.sow_init = dict([(var, None) for var in self.sow_vars])
        self.sow_state = dict([(var, None) for var in self.sow_vars])

        const_vars = const_vars if const_vars is not None else list()  # NOQA
        self.const_vars = dict([(var, None) for var in const_vars])

        self.track_vars = track_vars if track_vars is not None else list()  # NOQA
        self.dyn_vars = dyn_vars if dyn_vars is not None else list()  # NOQA

        if mill_rule is not None:  # To prevent overwriting of method-based mill_rules
            self.mill_rule = mill_rule
        if calc_dynamics is not None:  # Ditto for calc_dynamics
            self.calc_dynamics = calc_dynamics
        self.act_T = act_T  # NOQA
        self.tolerance = tolerance  # NOQA
        self.max_loops = 1000  # NOQA
        self.history = {}
        self.assign_parameters(**kwds)

        self.print_parallel_error_once = True
        # Print the error associated with calling the parallel method
        # "solve_agents" one time. If set to false, the error will never
        # print. See "solve_agents" for why this prints once or never.

    def solve_agents(self):
        """
        Solves the microeconomic problem for all AgentTypes in this market.

        Parameters
        ----------
        None

        Returns
        -------
        None
        """
        try:
            multi_thread_commands(self.agents, ["solve()"])
        except Exception as err:
            if self.print_parallel_error_once:
                # Set flag to False so this is only printed once.
                self.print_parallel_error_once = False
                print(
                    "**** WARNING: could not execute multi_thread_commands in HARK.core.Market.solve_agents() ",
                    "so using the serial version instead. This will likely be slower. "
                    "The multiTreadCommands() functions failed with the following error:",
                    "\n",
                    sys.exc_info()[0],
                    ":",
                    err,
                )  # sys.exc_info()[0])
            multi_thread_commands_fake(self.agents, ["solve()"])

    def solve(self):
        """
        "Solves" the market by finding a "dynamic rule" that governs the aggregate
        market state such that when agents believe in these dynamics, their actions
        collectively generate the same dynamic rule.

        Parameters
        ----------
        None

        Returns
        -------
        None
        """
        go = True
        max_loops = self.max_loops  # Failsafe against infinite solution loop
        completed_loops = 0
        old_dynamics = None

        while go:  # Loop until the dynamic process converges or we hit the loop cap
            self.solve_agents()  # Solve each AgentType's micro problem
            self.make_history()  # "Run" the model while tracking aggregate variables
            new_dynamics = self.update_dynamics()  # Find a new aggregate dynamic rule

            # Check to see if the dynamic rule has converged (if this is not the first loop)
            if completed_loops > 0:
                distance = new_dynamics.distance(old_dynamics)
            else:
                distance = 1000000.0

            # Move to the next loop if the terminal conditions are not met
            old_dynamics = new_dynamics
            completed_loops += 1
            go = distance >= self.tolerance and completed_loops < max_loops

        self.dynamics = new_dynamics  # Store the final dynamic rule in self

    def reap(self):
        """
        Collects attributes named in reap_vars from each AgentType in the market,
        storing them in respectively named attributes of self.

        Parameters
        ----------
        none

        Returns
        -------
        none
        """
        for var in self.reap_state:
            harvest = []

            for agent in self.agents:
                # TODO: generalized variable lookup across namespaces
                if var in agent.state_now:
                    # or state_now ??
                    harvest.append(agent.state_now[var])

            self.reap_state[var] = harvest

    def sow(self):
        """
        Distributes attrributes named in sow_vars from self to each AgentType
        in the market, storing them in respectively named attributes.

        Parameters
        ----------
        none

        Returns
        -------
        none
        """
        for sow_var in self.sow_state:
            for this_type in self.agents:
                if sow_var in this_type.state_now:
                    this_type.state_now[sow_var] = self.sow_state[sow_var]
                if sow_var in this_type.shocks:
                    this_type.shocks[sow_var] = self.sow_state[sow_var]
                else:
                    setattr(this_type, sow_var, self.sow_state[sow_var])

    def mill(self):
        """
        Processes the variables collected from agents using the function mill_rule,
        storing the results in attributes named in aggr_sow.

        Parameters
        ----------
        none

        Returns
        -------
        none
        """
        # Make a dictionary of inputs for the mill_rule
        mill_dict = copy(self.reap_state)
        mill_dict.update(self.const_vars)

        # Run the mill_rule and store its output in self
        product = self.mill_rule(**mill_dict)

        for i, sow_var in enumerate(self.sow_state):
            self.sow_state[sow_var] = product[i]

    def cultivate(self):
        """
        Has each AgentType in agents perform their market_action method, using
        variables sown from the market (and maybe also "private" variables).
        The market_action method should store new results in attributes named in
        reap_vars to be reaped later.

        Parameters
        ----------
        none

        Returns
        -------
        none
        """
        for this_type in self.agents:
            this_type.market_action()

    def reset(self):
        """
        Reset the state of the market (attributes in sow_vars, etc) to some
        user-defined initial state, and erase the histories of tracked variables.

        Parameters
        ----------
        none

        Returns
        -------
        none
        """
        # Reset the history of tracked variables
        self.history = {
            var_name: []
            for var_name
            in self.track_vars
        }

        # Set the sow variables to their initial levels
        for var_name in self.sow_state:
            self.sow_state[var_name] = self.sow_init[var_name]

        # Reset each AgentType in the market
        for this_type in self.agents:
            this_type.reset()

    def store(self):
        """
        Record the current value of each variable X named in track_vars in an
        dictionary field named history[X].

        Parameters
        ----------
        none

        Returns
        -------
        none
        """
        for var_name in self.track_vars:
            if var_name in self.sow_state:
                value_now = self.sow_state[var_name]
            elif var_name in self.reap_state:
                value_now = self.reap_state[var_name]
            elif var_name in self.const_vars:
                value_now = self.const_vars[var_name]
            else:
                value_now = getattr(self, var_name)

            self.history[var_name].append(value_now)

    def make_history(self):
        """
        Runs a loop of sow-->cultivate-->reap-->mill act_T times, tracking the
        evolution of variables X named in track_vars in dictionary fields
        history[X].

        Parameters
        ----------
        none

        Returns
        -------
        none
        """
        self.reset()  # Initialize the state of the market
        for t in range(self.act_T):
            self.sow()  # Distribute aggregated information/state to agents
            self.cultivate()  # Agents take action
            self.reap()  # Collect individual data from agents
            self.mill()  # Process individual data into aggregate data
            self.store()  # Record variables of interest

    def update_dynamics(self):
        """
        Calculates a new "aggregate dynamic rule" using the history of variables
        named in track_vars, and distributes this rule to AgentTypes in agents.

        Parameters
        ----------
        none

        Returns
        -------
        dynamics : instance
            The new "aggregate dynamic rule" that agents believe in and act on.
            Should have attributes named in dyn_vars.
        """
        # Make a dictionary of inputs for the dynamics calculator
        history_vars_string = ""
        arg_names = list(get_arg_names(self.calc_dynamics))
        if "self" in arg_names:
            arg_names.remove("self")
        update_dict = {name: self.history[name] for name in arg_names}
        # Calculate a new dynamic rule and distribute it to the agents in agent_list
        dynamics = self.calc_dynamics(**update_dict)  # User-defined dynamics calculator
        for var_name in self.dyn_vars:
            this_obj = getattr(dynamics, var_name)
            for this_type in self.agents:
                setattr(this_type, var_name, this_obj)
        return dynamics


def distribute_params(agent, param_name, param_count, distribution):
    """
    Distributes heterogeneous values of one parameter to the AgentTypes in self.agents.
    Parameters
    ----------
    agent: AgentType
        An agent to clone.
    param_name : string
        Name of the parameter to be assigned.
    param_count : int
        Number of different values the parameter will take on.
    distribution : Distribution
        A distribution.

    Returns
    -------
    agent_set : [AgentType]
        A list of param_count agents, ex ante heterogeneous with
        respect to param_name. The AgentCount of the original
        will be split between the agents of the returned
        list in proportion to the given distribution.
    """
    param_dist = distribution.approx(N=param_count)

    agent_set = [deepcopy(agent) for i in range(param_count)]

    for j in range(param_count):
        agent_set[j].assign_parameters(**{'AgentCount': int(agent.AgentCount * param_dist.pmf[j])})
        # agent_set[j].__dict__[param_name] = param_dist.X[j]

        agent_set[j].assign_parameters(**{param_name: param_dist.X[j]})



    return agent_set<|MERGE_RESOLUTION|>--- conflicted
+++ resolved
@@ -426,20 +426,11 @@
         A method to check that elements of time_vary are lists.
         """
         for param in self.time_vary:
-<<<<<<< HEAD
-            # TODO: this method has become a misnomer.
-            # Distributions do not have to be lists. They can be
-            # IndexDistribution.
-            assert hasattr(getattr(self, param),'__getitem__'), (
-                param + " is not a list, but should be" + " because it is in time_vary"
-            )
-=======
             if type(getattr(self, param)) != TimeVaryingDiscreteDistribution:
                 assert type(getattr(self, param)) == list, (
                     param + " is not a list or time varying distribution," 
                     + " but should be because it is in time_vary"
                 )
->>>>>>> f338c976
 
     def check_restrictions(self):
         """
