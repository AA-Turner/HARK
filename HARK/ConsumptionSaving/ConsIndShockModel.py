'''
Classes to solve canonical consumption-savings models with idiosyncratic shocks
to income.  All models here assume CRRA utility with geometric discounting, no
bequest motive, and income shocks are fully transitory or fully permanent.

It currently solves three types of models:
   1) A very basic "perfect foresight" consumption-savings model with no uncertainty.
   2) A consumption-savings model with risk over transitory and permanent income shocks.
   3) The model described in (2), with an interest rate for debt that differs
      from the interest rate for savings.

See NARK for information on variable naming conventions.
See HARK documentation for mathematical descriptions of the models being solved.
'''
from __future__ import division
from __future__ import print_function
from __future__ import absolute_import
from builtins import str
from builtins import range
from builtins import object
from copy import copy, deepcopy
import numpy as np
from scipy.optimize import newton
from HARK import AgentType, Solution, NullFunc, HARKobject
from HARK.utilities import warnings  # Because of "patch" to warnings modules
from HARK.interpolation import CubicInterp, LowerEnvelope, LinearInterp
from HARK.simulation import drawDiscrete, drawLognormal, drawUniform
from HARK.utilities import approxMeanOneLognormal, addDiscreteOutcomeConstantMean,\
                           combineIndepDstns, makeGridExpMult, CRRAutility, CRRAutilityP, \
                           CRRAutilityPP, CRRAutilityP_inv, CRRAutility_invP, CRRAutility_inv, \
                           CRRAutilityP_invP

__all__ = ['ConsumerSolution', 'ValueFunc', 'MargValueFunc', 'MargMargValueFunc',
'ConsPerfForesightSolver', 'ConsIndShockSetup', 'ConsIndShockSolverBasic',
'ConsIndShockSolver', 'ConsKinkedRsolver', 'PerfForesightConsumerType',
'IndShockConsumerType', 'KinkedRconsumerType',
           'init_perfect_foresight','init_idiosyncratic_shocks','init_kinked_R',
           'init_lifecycle','init_cyclical']

utility       = CRRAutility
utilityP      = CRRAutilityP
utilityPP     = CRRAutilityPP
utilityP_inv  = CRRAutilityP_inv
utility_invP  = CRRAutility_invP
utility_inv   = CRRAutility_inv
utilityP_invP = CRRAutilityP_invP

# =====================================================================
# === Classes that help solve consumption-saving models ===
# =====================================================================

class ConsumerSolution(Solution):
    '''
    A class representing the solution of a single period of a consumption-saving
    problem.  The solution must include a consumption function and marginal
    value function.

    Here and elsewhere in the code, Nrm indicates that variables are normalized
    by permanent income.
    '''
    distance_criteria = ['vPfunc']

    def __init__(self, cFunc=None, vFunc=None,
                       vPfunc=None, vPPfunc=None,
                       mNrmMin=None, hNrm=None, MPCmin=None, MPCmax=None):
        '''
        The constructor for a new ConsumerSolution object.

        Parameters
        ----------
        cFunc : function
            The consumption function for this period, defined over market
            resources: c = cFunc(m).
        vFunc : function
            The beginning-of-period value function for this period, defined over
            market resources: v = vFunc(m).
        vPfunc : function
            The beginning-of-period marginal value function for this period,
            defined over market resources: vP = vPfunc(m).
        vPPfunc : function
            The beginning-of-period marginal marginal value function for this
            period, defined over market resources: vPP = vPPfunc(m).
        mNrmMin : float
            The minimum allowable market resources for this period; the consump-
            tion function (etc) are undefined for m < mNrmMin.
        hNrm : float
            Human wealth after receiving income this period: PDV of all future
            income, ignoring mortality.
        MPCmin : float
            Infimum of the marginal propensity to consume this period.
            MPC --> MPCmin as m --> infinity.
        MPCmax : float
            Supremum of the marginal propensity to consume this period.
            MPC --> MPCmax as m --> mNrmMin.

        Returns
        -------
        None
        '''
        # Change any missing function inputs to NullFunc
        self.cFunc = cFunc if cFunc is not None else NullFunc()
        self.vFunc = vFunc if vFunc is not None else NullFunc()
        self.vPfunc = vPfunc if vPfunc is not None else NullFunc()
        # vPFunc = NullFunc() if vPfunc is None else vPfunc
        self.vPPfunc = vPPfunc if vPPfunc is not None else NullFunc()
        self.mNrmMin      = mNrmMin
        self.hNrm         = hNrm
        self.MPCmin       = MPCmin
        self.MPCmax       = MPCmax

    def appendSolution(self,new_solution):
        '''
        Appends one solution to another to create a ConsumerSolution whose
        attributes are lists.  Used in ConsMarkovModel, where we append solutions
        *conditional* on a particular value of a Markov state to each other in
        order to get the entire solution.

        Parameters
        ----------
        new_solution : ConsumerSolution
            The solution to a consumption-saving problem; each attribute is a
            list representing state-conditional values or functions.

        Returns
        -------
        None
        '''
        if type(self.cFunc)!=list:
            # Then we assume that self is an empty initialized solution instance.
            # Begin by checking this is so.
            assert NullFunc().distance(self.cFunc) == 0, 'appendSolution called incorrectly!'

            # We will need the attributes of the solution instance to be lists.  Do that here.
            self.cFunc       = [new_solution.cFunc]
            self.vFunc       = [new_solution.vFunc]
            self.vPfunc      = [new_solution.vPfunc]
            self.vPPfunc     = [new_solution.vPPfunc]
            self.mNrmMin     = [new_solution.mNrmMin]
        else:
            self.cFunc.append(new_solution.cFunc)
            self.vFunc.append(new_solution.vFunc)
            self.vPfunc.append(new_solution.vPfunc)
            self.vPPfunc.append(new_solution.vPPfunc)
            self.mNrmMin.append(new_solution.mNrmMin)


class ValueFunc(HARKobject):
    '''
    A class for representing a value function.  The underlying interpolation is
    in the space of (m,u_inv(v)); this class "re-curves" to the value function.
    '''
    distance_criteria = ['func','CRRA']

    def __init__(self,vFuncNvrs,CRRA):
        '''
        Constructor for a new value function object.

        Parameters
        ----------
        vFuncNvrs : function
            A real function representing the value function composed with the
            inverse utility function, defined on market resources: u_inv(vFunc(m))
        CRRA : float
            Coefficient of relative risk aversion.

        Returns
        -------
        None
        '''
        self.func = deepcopy(vFuncNvrs)
        self.CRRA = CRRA

    def __call__(self,m):
        '''
        Evaluate the value function at given levels of market resources m.

        Parameters
        ----------
        m : float or np.array
            Market resources (normalized by permanent income) whose value is to
            be found.

        Returns
        -------
        v : float or np.array
            Lifetime value of beginning this period with market resources m; has
            same size as input m.
        '''
        return utility(self.func(m),gam=self.CRRA)


class MargValueFunc(HARKobject):
    '''
    A class for representing a marginal value function in models where the
    standard envelope condition of v'(m) = u'(c(m)) holds (with CRRA utility).
    '''
    distance_criteria = ['cFunc','CRRA']

    def __init__(self,cFunc,CRRA):
        '''
        Constructor for a new marginal value function object.

        Parameters
        ----------
        cFunc : function
            A real function representing the marginal value function composed
            with the inverse marginal utility function, defined on market
            resources: uP_inv(vPfunc(m)).  Called cFunc because when standard
            envelope condition applies, uP_inv(vPfunc(m)) = cFunc(m).
        CRRA : float
            Coefficient of relative risk aversion.

        Returns
        -------
        None
        '''
        self.cFunc = deepcopy(cFunc)
        self.CRRA = CRRA

    def __call__(self,m):
        '''
        Evaluate the marginal value function at given levels of market resources m.

        Parameters
        ----------
        m : float or np.array
            Market resources (normalized by permanent income) whose marginal
            value is to be found.

        Returns
        -------
        vP : float or np.array
            Marginal lifetime value of beginning this period with market
            resources m; has same size as input m.
        '''
        return utilityP(self.cFunc(m),gam=self.CRRA)

    def derivative(self,m):
        '''
        Evaluate the derivative of the marginal value function at given levels
        of market resources m; this is the marginal marginal value function.

        Parameters
        ----------
        m : float or np.array
            Market resources (normalized by permanent income) whose marginal
            marginal value is to be found.

        Returns
        -------
        vPP : float or np.array
            Marginal marginal lifetime value of beginning this period with market
            resources m; has same size as input m.
        '''
        c, MPC = self.cFunc.eval_with_derivative(m)
        return MPC*utilityPP(c,gam=self.CRRA)


class MargMargValueFunc(HARKobject):
    '''
    A class for representing a marginal marginal value function in models where
    the standard envelope condition of v'(m) = u'(c(m)) holds (with CRRA utility).
    '''
    distance_criteria = ['cFunc','CRRA']

    def __init__(self,cFunc,CRRA):
        '''
        Constructor for a new marginal marginal value function object.

        Parameters
        ----------
        cFunc : function
            A real function representing the marginal value function composed
            with the inverse marginal utility function, defined on market
            resources: uP_inv(vPfunc(m)).  Called cFunc because when standard
            envelope condition applies, uP_inv(vPfunc(m)) = cFunc(m).
        CRRA : float
            Coefficient of relative risk aversion.

        Returns
        -------
        None
        '''
        self.cFunc = deepcopy(cFunc)
        self.CRRA = CRRA

    def __call__(self,m):
        '''
        Evaluate the marginal marginal value function at given levels of market
        resources m.

        Parameters
        ----------
        m : float or np.array
            Market resources (normalized by permanent income) whose marginal
            marginal value is to be found.

        Returns
        -------
        vPP : float or np.array
            Marginal marginal lifetime value of beginning this period with market
            resources m; has same size as input m.
        '''
        c, MPC = self.cFunc.eval_with_derivative(m)
        return MPC*utilityPP(c,gam=self.CRRA)




# =====================================================================
# === Classes and functions that solve consumption-saving models ===
# =====================================================================

class ConsPerfForesightSolver(object):
    '''
    A class for solving a one period perfect foresight consumption-saving problem.
    An instance of this class is created by the function solvePerfForesight in each period.
    '''
    def __init__(self,solution_next,DiscFac,LivPrb,CRRA,Rfree,PermGroFac,BoroCnstArt,MaxKinks):
        '''
        Constructor for a new ConsPerfForesightSolver.

        Parameters
        ----------
        solution_next : ConsumerSolution
            The solution to next period's one-period problem.
        DiscFac : float
            Intertemporal discount factor for future utility.
        LivPrb : float
            Survival probability; likelihood of being alive at the beginning of
            the next period.
        CRRA : float
            Coefficient of relative risk aversion.
        Rfree : float
            Risk free interest factor on end-of-period assets.
        PermGroFac : float
            Expected permanent income growth factor at the end of this period.
        BoroCnstArt : float or None
            Artificial borrowing constraint, as a multiple of permanent income.
            Can be None, indicating no artificial constraint.
        MaxKinks : int
            Maximum number of kink points to allow in the consumption function;
            additional points will be thrown out.  Only relevant in infinite
            horizon model with artificial borrowing constraint.

        Returns:
        ----------
        None
        '''
        # We ask that HARK users define single-letter variables they use in a dictionary
        # attribute called notation. Do that first.
        self.notation = {'a': 'assets after all actions',
                         'm': 'market resources at decision time',
                         'c': 'consumption'}
        self.assignParameters(solution_next,DiscFac,LivPrb,CRRA,Rfree,PermGroFac,BoroCnstArt,MaxKinks)

    def assignParameters(self,solution_next,DiscFac,LivPrb,CRRA,Rfree,PermGroFac,BoroCnstArt,MaxKinks):
        '''
        Saves necessary parameters as attributes of self for use by other methods.

        Parameters
        ----------
        solution_next : ConsumerSolution
            The solution to next period's one period problem.
        DiscFac : float
            Intertemporal discount factor for future utility.
        LivPrb : float
            Survival probability; likelihood of being alive at the beginning of
            the succeeding period.
        CRRA : float
            Coefficient of relative risk aversion.
        Rfree : float
            Risk free interest factor on end-of-period assets.
        PermGroFac : float
            Expected permanent income growth factor at the end of this period.
        BoroCnstArt : float or None
            Artificial borrowing constraint, as a multiple of permanent income.
            Can be None, indicating no artificial constraint.
        MaxKinks : int
            Maximum number of kink points to allow in the consumption function;
            additional points will be thrown out.

        Returns
        -------
        None
        '''
        self.solution_next  = solution_next
        self.DiscFac        = DiscFac
        self.LivPrb         = LivPrb
        self.CRRA           = CRRA
        self.Rfree          = Rfree
        self.PermGroFac     = PermGroFac
        self.MaxKinks       = MaxKinks
        self.BoroCnstArt    = BoroCnstArt

    def defUtilityFuncs(self):
        '''
        Defines CRRA utility function for this period (and its derivatives),
        saving them as attributes of self for other methods to use.

        Parameters
        ----------
        None

        Returns
        -------
        None
        '''
        self.u   = lambda c : utility(c,gam=self.CRRA)  # utility function
        self.uP  = lambda c : utilityP(c,gam=self.CRRA) # marginal utility function
        self.uPP = lambda c : utilityPP(c,gam=self.CRRA)# marginal marginal utility function

    def defValueFuncs(self):
        '''
        Defines the value and marginal value functions for this period.
        Uses the fact that for a perfect foresight CRRA utility problem,
        if the MPC in period t is :math:`\kappa_{t}`, and relative risk 
        aversion :math:`\rho`, then the inverse value vFuncNvrs has a 
        constant slope of :math:`\kappa_{t}^{-\rho/(1-\rho)}` and 
        vFuncNvrs has value of zero at the lower bound of market resources 
        mNrmMin.  See PerfForesightConsumerType.ipynb documentation notebook
        for a brief explanation and the links below for a fuller treatment.
            
        https://econ.jhu.edu/people/ccarroll/public/lecturenotes/consumption/PerfForesightCRRA/#vFuncAnalytical
        https://econ.jhu.edu/people/ccarroll/SolvingMicroDSOPs/#vFuncPF

        Parameters
        ----------
        None

        Returns
        -------
        None
        '''

        # See the PerfForesightConsumerType.ipynb documentation notebook for the derivations
        vFuncNvrsSlope = self.MPCmin**(-self.CRRA/(1.0-self.CRRA)) 
        vFuncNvrs      = LinearInterp(np.array([self.mNrmMinNow, self.mNrmMinNow+1.0]),np.array([0.0, vFuncNvrsSlope]))
        self.vFunc     = ValueFunc(vFuncNvrs,self.CRRA)
        self.vPfunc    = MargValueFunc(self.cFunc,self.CRRA)

    def makePFcFunc(self):
        '''
        Makes the (linear) consumption function for this period.

        Parameters
        ----------
        None

        Returns
        -------
        None
        '''
        # Use a local value of BoroCnstArt to prevent comparing None and float below.
        if self.BoroCnstArt is None:
            BoroCnstArt = -np.inf
        else:
            BoroCnstArt = self.BoroCnstArt
        
        # Calculate human wealth this period
        self.hNrmNow = (self.PermGroFac/self.Rfree)*(self.solution_next.hNrm + 1.0)
        
        # Calculate the lower bound of the marginal propensity to consume
        PatFac       = ((self.Rfree*self.DiscFacEff)**(1.0/self.CRRA))/self.Rfree
        self.MPCmin  = 1.0/(1.0 + PatFac/self.solution_next.MPCmin)
        
        # Extract the discrete kink points in next period's consumption function;
        # don't take the last one, as it only defines the extrapolation and is not a kink.
        mNrmNext = self.solution_next.cFunc.x_list[:-1]
        cNrmNext = self.solution_next.cFunc.y_list[:-1]
        
        # Calculate the end-of-period asset values that would reach those kink points
        # next period, then invert the first order condition to get consumption. Then
        # find the endogenous gridpoint (kink point) today that corresponds to each kink
        aNrmNow = (self.PermGroFac/self.Rfree)*(mNrmNext-1.0)
        cNrmNow = (self.DiscFacEff*self.Rfree)**(-1./self.CRRA)*(self.PermGroFac*cNrmNext)
        mNrmNow = aNrmNow + cNrmNow
        
        # Add an additional point to the list of gridpoints for the extrapolation,
        # using the new value of the lower bound of the MPC.
        mNrmNow = np.append(mNrmNow, mNrmNow[-1] + 1.0)
        cNrmNow = np.append(cNrmNow, cNrmNow[-1] + self.MPCmin)
        
        # If the artificial borrowing constraint binds, combine the constrained and
        # unconstrained consumption functions.
        if BoroCnstArt > mNrmNow[0]:
            # Find the highest index where constraint binds
            cNrmCnst = mNrmNow - BoroCnstArt
            CnstBinds = cNrmCnst < cNrmNow
            idx = np.where(CnstBinds)[0][-1]
            
            if idx < (mNrmNow.size-1):
                # If it is not the *very last* index, find the the critical level
                # of mNrm where the artificial borrowing contraint begins to bind.
                d0 = cNrmNow[idx] - cNrmCnst[idx]
                d1 = cNrmCnst[idx+1] - cNrmNow[idx+1]
                m0 = mNrmNow[idx]
                m1 = mNrmNow[idx+1]
                alpha = d0/(d0 + d1)
                mCrit = m0 + alpha*(m1 - m0)
                
                # Adjust the grids of mNrm and cNrm to account for the borrowing constraint.
                cCrit = mCrit - BoroCnstArt
                mNrmNow = np.concatenate(([BoroCnstArt, mCrit], mNrmNow[(idx+1):]))
                cNrmNow = np.concatenate(([0., cCrit], cNrmNow[(idx+1):]))
                
            else:
                # If it *is* the very last index, then there are only three points
                # that characterize the consumption function: the artificial borrowing
                # constraint, the constraint kink, and the extrapolation point.
                mXtra = cNrmNow[-1] - cNrmCnst[-1]/(1.0 - self.MPCmin)
                mCrit = mNrmNow[-1] + mXtra
                cCrit = mCrit - BoroCnstArt
                mNrmNow = np.array([BoroCnstArt, mCrit, mCrit + 1.0])
                cNrmNow = np.array([0., cCrit, cCrit + self.MPCmin])
                
        # If the mNrm and cNrm grids have become too large, throw out the last
        # kink point, being sure to adjust the extrapolation.
        if mNrmNow.size > self.MaxKinks:
            mNrmNow = np.concatenate((mNrmNow[:-2], [mNrmNow[-3] + 1.0]))
            cNrmNow = np.concatenate((cNrmNow[:-2], [cNrmNow[-3] + self.MPCmin]))
        
        # Construct the consumption function as a linear interpolation.
        self.cFunc = LinearInterp(mNrmNow, cNrmNow)
        
        # Calculate the upper bound of the MPC as the slope of the bottom segment.
        self.MPCmax = (cNrmNow[1] - cNrmNow[0]) / (mNrmNow[1] - mNrmNow[0])
        
        # Add two attributes to enable calculation of steady state market resources.
        self.ExIncNext = 1.0 # Perfect foresight income of 1
        self.mNrmMinNow = mNrmNow[0] # Relabeling for compatibility with addSSmNrm
        
        
    def addSSmNrm(self,solution):
        '''
        Finds steady state (normalized) market resources and adds it to the
        solution.  This is the level of market resources such that the expectation
        of market resources in the next period is unchanged.  This value doesn't
        necessarily exist.

        Parameters
        ----------
        solution : ConsumerSolution
            Solution to this period's problem, which must have attribute cFunc.
        Returns
        -------
        solution : ConsumerSolution
            Same solution that was passed, but now with the attribute mNrmSS.
        '''
        # Make a linear function of all combinations of c and m that yield mNext = mNow
        mZeroChangeFunc = lambda m : (1.0-self.PermGroFac/self.Rfree)*m + (self.PermGroFac/self.Rfree)*self.ExIncNext

        # Find the steady state level of market resources
        searchSSfunc = lambda m : solution.cFunc(m) - mZeroChangeFunc(m) # A zero of this is SS market resources
        m_init_guess = self.mNrmMinNow + self.ExIncNext # Minimum market resources plus next income is okay starting guess
        try:
            mNrmSS = newton(searchSSfunc,m_init_guess)
        except:
            mNrmSS = None

        # Add mNrmSS to the solution and return it
        solution.mNrmSS = mNrmSS
        return solution

    def solve(self):
        '''
        Solves the one period perfect foresight consumption-saving problem.

        Parameters
        ----------
        None

        Returns
        -------
        solution : ConsumerSolution
            The solution to this period's problem.
        '''
        self.defUtilityFuncs()
        self.DiscFacEff = self.DiscFac*self.LivPrb
        self.makePFcFunc()
        self.defValueFuncs()
        solution = ConsumerSolution(cFunc=self.cFunc, vFunc=self.vFunc, vPfunc=self.vPfunc,
                                    mNrmMin=self.mNrmMinNow, hNrm=self.hNrmNow,
                                    MPCmin=self.MPCmin, MPCmax=self.MPCmax)
        solution = self.addSSmNrm(solution)
        return solution


def solvePerfForesight(solution_next,DiscFac,LivPrb,CRRA,Rfree,PermGroFac,BoroCnstArt,MaxKinks):
    '''
    Solves a single period consumption-saving problem for a consumer with perfect foresight.

    Parameters
    ----------
    solution_next : ConsumerSolution
        The solution to next period's one period problem.
    DiscFac : float
        Intertemporal discount factor for future utility.
    LivPrb : float
        Survival probability; likelihood of being alive at the beginning of
        the succeeding period.
    CRRA : float
        Coefficient of relative risk aversion.
    Rfree : float
        Risk free interest factor on end-of-period assets.
    PermGroFac : float
        Expected permanent income growth factor at the end of this period.
    BoroCnstArt : float or None
        Artificial borrowing constraint, as a multiple of permanent income.
        Can be None, indicating no artificial constraint.
    MaxKinks : int
        Maximum number of kink points to allow in the consumption function;
        additional points will be thrown out.  Only relevant in infinite horizon
        models with artificial borrowing constraint.

    Returns
    -------
    solution_now : ConsumerSolution
        The solution to this period's problem.
    '''
    
    solver = ConsPerfForesightSolver(solution_next,DiscFac,LivPrb,CRRA,Rfree,PermGroFac,BoroCnstArt,MaxKinks)
    solution_now = solver.solve()
    return solution_now


###############################################################################
###############################################################################
class ConsIndShockSetup(ConsPerfForesightSolver):
    '''
    A superclass for solvers of one period consumption-saving problems with
    constant relative risk aversion utility and permanent and transitory shocks
    to income.  Has methods to set up but not solve the one period problem.
    '''
    def __init__(self,solution_next,IncomeDstn,LivPrb,DiscFac,CRRA,Rfree,
                      PermGroFac,BoroCnstArt,aXtraGrid,vFuncBool,CubicBool):
        '''
        Constructor for a new solver-setup for problems with income subject to
        permanent and transitory shocks.

        Parameters
        ----------
        solution_next : ConsumerSolution
            The solution to next period's one period problem.
        IncomeDstn : [np.array]
            A list containing three arrays of floats, representing a discrete
            approximation to the income process between the period being solved
            and the one immediately following (in solution_next). Order: event
            probabilities, permanent shocks, transitory shocks.
        LivPrb : float
            Survival probability; likelihood of being alive at the beginning of
            the succeeding period.
        DiscFac : float
            Intertemporal discount factor for future utility.
        CRRA : float
            Coefficient of relative risk aversion.
        Rfree : float
            Risk free interest factor on end-of-period assets.
        PermGroFac : float
            Expected permanent income growth factor at the end of this period.
        BoroCnstArt: float or None
            Borrowing constraint for the minimum allowable assets to end the
            period with.  If it is less than the natural borrowing constraint,
            then it is irrelevant; BoroCnstArt=None indicates no artificial bor-
            rowing constraint.
        aXtraGrid: np.array
            Array of "extra" end-of-period asset values-- assets above the
            absolute minimum acceptable level.
        vFuncBool: boolean
            An indicator for whether the value function should be computed and
            included in the reported solution.
        CubicBool: boolean
            An indicator for whether the solver should use cubic or linear inter-
            polation.

        Returns
        -------
        None
        '''
        self.assignParameters(solution_next,IncomeDstn,LivPrb,DiscFac,CRRA,Rfree,
                                PermGroFac,BoroCnstArt,aXtraGrid,vFuncBool,CubicBool)
        self.defUtilityFuncs()

    def assignParameters(self,solution_next,IncomeDstn,LivPrb,DiscFac,CRRA,Rfree,
                                PermGroFac,BoroCnstArt,aXtraGrid,vFuncBool,CubicBool):
        '''
        Assigns period parameters as attributes of self for use by other methods

        Parameters
        ----------
        solution_next : ConsumerSolution
            The solution to next period's one period problem.
        IncomeDstn : [np.array]
            A list containing three arrays of floats, representing a discrete
            approximation to the income process between the period being solved
            and the one immediately following (in solution_next). Order: event
            probabilities, permanent shocks, transitory shocks.
        LivPrb : float
            Survival probability; likelihood of being alive at the beginning of
            the succeeding period.
        DiscFac : float
            Intertemporal discount factor for future utility.
        CRRA : float
            Coefficient of relative risk aversion.
        Rfree : float
            Risk free interest factor on end-of-period assets.
        PermGroFac : float
            Expected permanent income growth factor at the end of this period.
        BoroCnstArt: float or None
            Borrowing constraint for the minimum allowable assets to end the
            period with.  If it is less than the natural borrowing constraint,
            then it is irrelevant; BoroCnstArt=None indicates no artificial bor-
            rowing constraint.
        aXtraGrid: np.array
            Array of "extra" end-of-period asset values-- assets above the
            absolute minimum acceptable level.
        vFuncBool: boolean
            An indicator for whether the value function should be computed and
            included in the reported solution.
        CubicBool: boolean
            An indicator for whether the solver should use cubic or linear inter-
            polation.

        Returns
        -------
        none
        '''
        ConsPerfForesightSolver.assignParameters(self,solution_next,DiscFac,LivPrb,
                                                CRRA,Rfree,PermGroFac,BoroCnstArt,None)
        self.aXtraGrid      = aXtraGrid
        self.IncomeDstn     = IncomeDstn
        self.vFuncBool      = vFuncBool
        self.CubicBool      = CubicBool


    def defUtilityFuncs(self):
        '''
        Defines CRRA utility function for this period (and its derivatives,
        and their inverses), saving them as attributes of self for other methods
        to use.

        Parameters
        ----------
        none

        Returns
        -------
        none
        '''
        ConsPerfForesightSolver.defUtilityFuncs(self)
        self.uPinv     = lambda u : utilityP_inv(u,gam=self.CRRA)
        self.uPinvP    = lambda u : utilityP_invP(u,gam=self.CRRA)
        self.uinvP     = lambda u : utility_invP(u,gam=self.CRRA)
        if self.vFuncBool:
            self.uinv  = lambda u : utility_inv(u,gam=self.CRRA)


    def setAndUpdateValues(self,solution_next,IncomeDstn,LivPrb,DiscFac):
        '''
        Unpacks some of the inputs (and calculates simple objects based on them),
        storing the results in self for use by other methods.  These include:
        income shocks and probabilities, next period's marginal value function
        (etc), the probability of getting the worst income shock next period,
        the patience factor, human wealth, and the bounding MPCs.

        Parameters
        ----------
        solution_next : ConsumerSolution
            The solution to next period's one period problem.
        IncomeDstn : [np.array]
            A list containing three arrays of floats, representing a discrete
            approximation to the income process between the period being solved
            and the one immediately following (in solution_next). Order: event
            probabilities, permanent shocks, transitory shocks.
        LivPrb : float
            Survival probability; likelihood of being alive at the beginning of
            the succeeding period.
        DiscFac : float
            Intertemporal discount factor for future utility.

        Returns
        -------
        None
        '''
        self.DiscFacEff       = DiscFac*LivPrb # "effective" discount factor
        self.ShkPrbsNext      = IncomeDstn[0]
        self.PermShkValsNext  = IncomeDstn[1]
        self.TranShkValsNext  = IncomeDstn[2]
        self.PermShkMinNext   = np.min(self.PermShkValsNext)
        self.TranShkMinNext   = np.min(self.TranShkValsNext)
        self.vPfuncNext       = solution_next.vPfunc
        self.WorstIncPrb      = np.sum(self.ShkPrbsNext[
                                (self.PermShkValsNext*self.TranShkValsNext)==
                                (self.PermShkMinNext*self.TranShkMinNext)])

        if self.CubicBool:
            self.vPPfuncNext  = solution_next.vPPfunc

        if self.vFuncBool:
            self.vFuncNext    = solution_next.vFunc

        # Update the bounding MPCs and PDV of human wealth:
        self.PatFac       = ((self.Rfree*self.DiscFacEff)**(1.0/self.CRRA))/self.Rfree
        self.MPCminNow    = 1.0/(1.0 + self.PatFac/solution_next.MPCmin)
        self.ExIncNext    = np.dot(self.ShkPrbsNext,self.TranShkValsNext*self.PermShkValsNext)
        self.hNrmNow      = self.PermGroFac/self.Rfree*(self.ExIncNext + solution_next.hNrm)
        self.MPCmaxNow    = 1.0/(1.0 + (self.WorstIncPrb**(1.0/self.CRRA))*
                                        self.PatFac/solution_next.MPCmax)

        self.cFuncLimitIntercept = self.MPCminNow*self.hNrmNow
        self.cFuncLimitSlope = self.MPCminNow


    def defBoroCnst(self,BoroCnstArt):
        '''
        Defines the constrained portion of the consumption function as cFuncNowCnst,
        an attribute of self.  Uses the artificial and natural borrowing constraints.

        Parameters
        ----------
        BoroCnstArt : float or None
            Borrowing constraint for the minimum allowable assets to end the
            period with.  If it is less than the natural borrowing constraint,
            then it is irrelevant; BoroCnstArt=None indicates no artificial bor-
            rowing constraint.

        Returns
        -------
        none
        '''
        # Calculate the minimum allowable value of money resources in this period
        self.BoroCnstNat = (self.solution_next.mNrmMin - self.TranShkMinNext)*\
                           (self.PermGroFac*self.PermShkMinNext)/self.Rfree

        # Note: need to be sure to handle BoroCnstArt==None appropriately.
        # In Py2, this would evaluate to 5.0:  np.max([None, 5.0]).
        # However in Py3, this raises a TypeError. Thus here we need to directly
        # address the situation in which BoroCnstArt == None:
        if BoroCnstArt is None:
            self.mNrmMinNow = self.BoroCnstNat
        else:
            self.mNrmMinNow = np.max([self.BoroCnstNat,BoroCnstArt])
        if self.BoroCnstNat < self.mNrmMinNow:
            self.MPCmaxEff = 1.0 # If actually constrained, MPC near limit is 1
        else:
            self.MPCmaxEff = self.MPCmaxNow

        # Define the borrowing constraint (limiting consumption function)
        self.cFuncNowCnst = LinearInterp(np.array([self.mNrmMinNow, self.mNrmMinNow+1]),
                                         np.array([0.0, 1.0]))


    def prepareToSolve(self):
        '''
        Perform preparatory work before calculating the unconstrained consumption
        function.

        Parameters
        ----------
        none

        Returns
        -------
        none
        '''
        self.setAndUpdateValues(self.solution_next,self.IncomeDstn,self.LivPrb,self.DiscFac)
        self.defBoroCnst(self.BoroCnstArt)


####################################################################################################
####################################################################################################

class ConsIndShockSolverBasic(ConsIndShockSetup):
    '''
    This class solves a single period of a standard consumption-saving problem,
    using linear interpolation and without the ability to calculate the value
    function.  ConsIndShockSolver inherits from this class and adds the ability
    to perform cubic interpolation and to calculate the value function.

    Note that this class does not have its own initializing method.  It initial-
    izes the same problem in the same way as ConsIndShockSetup, from which it
    inherits.
    '''
    def prepareToCalcEndOfPrdvP(self):
        '''
        Prepare to calculate end-of-period marginal value by creating an array
        of market resources that the agent could have next period, considering
        the grid of end-of-period assets and the distribution of shocks he might
        experience next period.

        Parameters
        ----------
        none

        Returns
        -------
        aNrmNow : np.array
            A 1D array of end-of-period assets; also stored as attribute of self.
        '''

        # We define aNrmNow all the way from BoroCnstNat up to max(self.aXtraGrid)
        # even if BoroCnstNat < BoroCnstArt, so we can construct the consumption
        # function as the lower envelope of the (by the artificial borrowing con-
        # straint) uconstrained consumption function, and the artificially con-
        # strained consumption function.
        aNrmNow     = np.asarray(self.aXtraGrid) + self.BoroCnstNat
        ShkCount    = self.TranShkValsNext.size
        aNrm_temp   = np.tile(aNrmNow,(ShkCount,1))

        # Tile arrays of the income shocks and put them into useful shapes
        aNrmCount         = aNrmNow.shape[0]
        PermShkVals_temp  = (np.tile(self.PermShkValsNext,(aNrmCount,1))).transpose()
        TranShkVals_temp  = (np.tile(self.TranShkValsNext,(aNrmCount,1))).transpose()
        ShkPrbs_temp      = (np.tile(self.ShkPrbsNext,(aNrmCount,1))).transpose()

        # Get cash on hand next period
        mNrmNext          = self.Rfree/(self.PermGroFac*PermShkVals_temp)*aNrm_temp + TranShkVals_temp # CDC 20191205: This should be divided by LivPrb[0] for Blanchard insurance

        # Store and report the results
        self.PermShkVals_temp  = PermShkVals_temp
        self.ShkPrbs_temp      = ShkPrbs_temp
        self.mNrmNext          = mNrmNext
        self.aNrmNow           = aNrmNow
        return aNrmNow


    def calcEndOfPrdvP(self):
        '''
        Calculate end-of-period marginal value of assets at each point in aNrmNow.
        Does so by taking a weighted sum of next period marginal values across
        income shocks (in a preconstructed grid self.mNrmNext).

        Parameters
        ----------
        none

        Returns
        -------
        EndOfPrdvP : np.array
            A 1D array of end-of-period marginal value of assets
        '''

        EndOfPrdvP  = self.DiscFacEff*self.Rfree*self.PermGroFac**(-self.CRRA)*np.sum(
                      self.PermShkVals_temp**(-self.CRRA)*
                      self.vPfuncNext(self.mNrmNext)*self.ShkPrbs_temp,axis=0)
        return EndOfPrdvP


    def getPointsForInterpolation(self,EndOfPrdvP,aNrmNow):
        '''
        Finds interpolation points (c,m) for the consumption function.

        Parameters
        ----------
        EndOfPrdvP : np.array
            Array of end-of-period marginal values.
        aNrmNow : np.array
            Array of end-of-period asset values that yield the marginal values
            in EndOfPrdvP.

        Returns
        -------
        c_for_interpolation : np.array
            Consumption points for interpolation.
        m_for_interpolation : np.array
            Corresponding market resource points for interpolation.
        '''
        cNrmNow = self.uPinv(EndOfPrdvP)
        mNrmNow = cNrmNow + aNrmNow

        # Limiting consumption is zero as m approaches mNrmMin
        c_for_interpolation = np.insert(cNrmNow,0,0.,axis=-1)
        m_for_interpolation = np.insert(mNrmNow,0,self.BoroCnstNat,axis=-1)

        # Store these for calcvFunc
        self.cNrmNow = cNrmNow
        self.mNrmNow = mNrmNow

        return c_for_interpolation,m_for_interpolation


    def usePointsForInterpolation(self,cNrm,mNrm,interpolator):
        '''
        Constructs a basic solution for this period, including the consumption
        function and marginal value function.

        Parameters
        ----------
        cNrm : np.array
            (Normalized) consumption points for interpolation.
        mNrm : np.array
            (Normalized) corresponding market resource points for interpolation.
        interpolator : function
            A function that constructs and returns a consumption function.

        Returns
        -------
        solution_now : ConsumerSolution
            The solution to this period's consumption-saving problem, with a
            consumption function, marginal value function, and minimum m.
        '''
        # Construct the unconstrained consumption function
        cFuncNowUnc = interpolator(mNrm,cNrm)

        # Combine the constrained and unconstrained functions into the true consumption function
        cFuncNow = LowerEnvelope(cFuncNowUnc,self.cFuncNowCnst)

        # Make the marginal value function and the marginal marginal value function
        vPfuncNow = MargValueFunc(cFuncNow,self.CRRA)

        # Pack up the solution and return it
        solution_now = ConsumerSolution(cFunc=cFuncNow, vPfunc=vPfuncNow, mNrmMin=self.mNrmMinNow)
        return solution_now


    def makeBasicSolution(self,EndOfPrdvP,aNrm,interpolator):
        '''
        Given end of period assets and end of period marginal value, construct
        the basic solution for this period.

        Parameters
        ----------
        EndOfPrdvP : np.array
            Array of end-of-period marginal values.
        aNrm : np.array
            Array of end-of-period asset values that yield the marginal values
            in EndOfPrdvP.

        interpolator : function
            A function that constructs and returns a consumption function.

        Returns
        -------
        solution_now : ConsumerSolution
            The solution to this period's consumption-saving problem, with a
            consumption function, marginal value function, and minimum m.
        '''
        cNrm,mNrm    = self.getPointsForInterpolation(EndOfPrdvP,aNrm)
        solution_now = self.usePointsForInterpolation(cNrm,mNrm,interpolator)
        return solution_now

    def addMPCandHumanWealth(self,solution):
        '''
        Take a solution and add human wealth and the bounding MPCs to it.

        Parameters
        ----------
        solution : ConsumerSolution
            The solution to this period's consumption-saving problem.

        Returns:
        ----------
        solution : ConsumerSolution
            The solution to this period's consumption-saving problem, but now
            with human wealth and the bounding MPCs.
        '''
        solution.hNrm   = self.hNrmNow
        solution.MPCmin = self.MPCminNow
        solution.MPCmax = self.MPCmaxEff
        return solution

    def makeLinearcFunc(self,mNrm,cNrm):
        '''
        Makes a linear interpolation to represent the (unconstrained) consumption function.

        Parameters
        ----------
        mNrm : np.array
            Corresponding market resource points for interpolation.
        cNrm : np.array
            Consumption points for interpolation.

        Returns
        -------
        cFuncUnc : LinearInterp
            The unconstrained consumption function for this period.
        '''
        cFuncUnc = LinearInterp(mNrm, cNrm, self.cFuncLimitIntercept, self.cFuncLimitSlope)
        return cFuncUnc

    def solve(self):
        '''
        Solves a one period consumption saving problem with risky income.

        Parameters
        ----------
        None

        Returns
        -------
        solution : ConsumerSolution
            The solution to the one period problem.
        '''
        aNrm       = self.prepareToCalcEndOfPrdvP()
        EndOfPrdvP = self.calcEndOfPrdvP()
        solution   = self.makeBasicSolution(EndOfPrdvP,aNrm,self.makeLinearcFunc)
        solution   = self.addMPCandHumanWealth(solution)
        return solution


###############################################################################
###############################################################################

class ConsIndShockSolver(ConsIndShockSolverBasic):
    '''
    This class solves a single period of a standard consumption-saving problem.
    It inherits from ConsIndShockSolverBasic, adding the ability to perform cubic
    interpolation and to calculate the value function.
    '''

    def makeCubiccFunc(self,mNrm,cNrm):
        '''
        Makes a cubic spline interpolation of the unconstrained consumption
        function for this period.

        Parameters
        ----------
        mNrm : np.array
            Corresponding market resource points for interpolation.
        cNrm : np.array
            Consumption points for interpolation.

        Returns
        -------
        cFuncUnc : CubicInterp
            The unconstrained consumption function for this period.
        '''
        EndOfPrdvPP = self.DiscFacEff*self.Rfree*self.Rfree*self.PermGroFac**(-self.CRRA-1.0)* \
                      np.sum(self.PermShkVals_temp**(-self.CRRA-1.0)*
                             self.vPPfuncNext(self.mNrmNext)*self.ShkPrbs_temp,axis=0)
        dcda        = EndOfPrdvPP/self.uPP(np.array(cNrm[1:]))
        MPC         = dcda/(dcda+1.)
        MPC         = np.insert(MPC,0,self.MPCmaxNow)

        cFuncNowUnc = CubicInterp(mNrm,cNrm,MPC,self.MPCminNow*self.hNrmNow,self.MPCminNow)
        return cFuncNowUnc


    def makeEndOfPrdvFunc(self,EndOfPrdvP):
        '''
        Construct the end-of-period value function for this period, storing it
        as an attribute of self for use by other methods.

        Parameters
        ----------
        EndOfPrdvP : np.array
            Array of end-of-period marginal value of assets corresponding to the
            asset values in self.aNrmNow.

        Returns
        -------
        none
        '''
        VLvlNext            = (self.PermShkVals_temp**(1.0-self.CRRA)*\
                               self.PermGroFac**(1.0-self.CRRA))*self.vFuncNext(self.mNrmNext)
        EndOfPrdv           = self.DiscFacEff*np.sum(VLvlNext*self.ShkPrbs_temp,axis=0)
        EndOfPrdvNvrs       = self.uinv(EndOfPrdv) # value transformed through inverse utility
        EndOfPrdvNvrsP      = EndOfPrdvP*self.uinvP(EndOfPrdv)
        EndOfPrdvNvrs       = np.insert(EndOfPrdvNvrs,0,0.0)
        EndOfPrdvNvrsP      = np.insert(EndOfPrdvNvrsP,0,EndOfPrdvNvrsP[0]) # This is a very good approximation, vNvrsPP = 0 at the asset minimum
        aNrm_temp           = np.insert(self.aNrmNow,0,self.BoroCnstNat)
        EndOfPrdvNvrsFunc   = CubicInterp(aNrm_temp,EndOfPrdvNvrs,EndOfPrdvNvrsP)
        self.EndOfPrdvFunc  = ValueFunc(EndOfPrdvNvrsFunc,self.CRRA)


    def addvFunc(self,solution,EndOfPrdvP):
        '''
        Creates the value function for this period and adds it to the solution.

        Parameters
        ----------
        solution : ConsumerSolution
            The solution to this single period problem, likely including the
            consumption function, marginal value function, etc.
        EndOfPrdvP : np.array
            Array of end-of-period marginal value of assets corresponding to the
            asset values in self.aNrmNow.

        Returns
        -------
        solution : ConsumerSolution
            The single period solution passed as an input, but now with the
            value function (defined over market resources m) as an attribute.
        '''
        self.makeEndOfPrdvFunc(EndOfPrdvP)
        solution.vFunc = self.makevFunc(solution)
        return solution


    def makevFunc(self,solution):
        '''
        Creates the value function for this period, defined over market resources m.
        self must have the attribute EndOfPrdvFunc in order to execute.

        Parameters
        ----------
        solution : ConsumerSolution
            The solution to this single period problem, which must include the
            consumption function.

        Returns
        -------
        vFuncNow : ValueFunc
            A representation of the value function for this period, defined over
            normalized market resources m: v = vFuncNow(m).
        '''
        # Compute expected value and marginal value on a grid of market resources
        mNrm_temp   = self.mNrmMinNow + self.aXtraGrid
        cNrmNow     = solution.cFunc(mNrm_temp)
        aNrmNow     = mNrm_temp - cNrmNow
        vNrmNow     = self.u(cNrmNow) + self.EndOfPrdvFunc(aNrmNow)
        vPnow       = self.uP(cNrmNow)

        # Construct the beginning-of-period value function
        vNvrs        = self.uinv(vNrmNow) # value transformed through inverse utility
        vNvrsP       = vPnow*self.uinvP(vNrmNow)
        mNrm_temp    = np.insert(mNrm_temp,0,self.mNrmMinNow)
        vNvrs        = np.insert(vNvrs,0,0.0)
        vNvrsP       = np.insert(vNvrsP,0,self.MPCmaxEff**(-self.CRRA/(1.0-self.CRRA)))
        MPCminNvrs   = self.MPCminNow**(-self.CRRA/(1.0-self.CRRA))
        vNvrsFuncNow = CubicInterp(mNrm_temp,vNvrs,vNvrsP,MPCminNvrs*self.hNrmNow,MPCminNvrs)
        vFuncNow     = ValueFunc(vNvrsFuncNow,self.CRRA)
        return vFuncNow


    def addvPPfunc(self,solution):
        '''
        Adds the marginal marginal value function to an existing solution, so
        that the next solver can evaluate vPP and thus use cubic interpolation.

        Parameters
        ----------
        solution : ConsumerSolution
            The solution to this single period problem, which must include the
            consumption function.

        Returns
        -------
        solution : ConsumerSolution
            The same solution passed as input, but with the marginal marginal
            value function for this period added as the attribute vPPfunc.
        '''
        vPPfuncNow        = MargMargValueFunc(solution.cFunc,self.CRRA)
        solution.vPPfunc  = vPPfuncNow
        return solution


    def solve(self):
        '''
        Solves the single period consumption-saving problem using the method of
        endogenous gridpoints.  Solution includes a consumption function cFunc
        (using cubic or linear splines), a marginal value function vPfunc, a min-
        imum acceptable level of normalized market resources mNrmMin, normalized
        human wealth hNrm, and bounding MPCs MPCmin and MPCmax.  It might also
        have a value function vFunc and marginal marginal value function vPPfunc.

        Parameters
        ----------
        none

        Returns
        -------
        solution : ConsumerSolution
            The solution to the single period consumption-saving problem.
        '''
        # Make arrays of end-of-period assets and end-of-period marginal value
        aNrm         = self.prepareToCalcEndOfPrdvP()
        EndOfPrdvP   = self.calcEndOfPrdvP()

        # Construct a basic solution for this period
        if self.CubicBool:
            solution   = self.makeBasicSolution(EndOfPrdvP,aNrm,interpolator=self.makeCubiccFunc)
        else:
            solution   = self.makeBasicSolution(EndOfPrdvP,aNrm,interpolator=self.makeLinearcFunc)
        solution       = self.addMPCandHumanWealth(solution) # add a few things
        solution       = self.addSSmNrm(solution) # find steady state m

        # Add the value function if requested, as well as the marginal marginal
        # value function if cubic splines were used (to prepare for next period)
        if self.vFuncBool:
            solution = self.addvFunc(solution,EndOfPrdvP)
        if self.CubicBool:
            solution = self.addvPPfunc(solution)
        return solution


def solveConsIndShock(solution_next,IncomeDstn,LivPrb,DiscFac,CRRA,Rfree,PermGroFac,
                                BoroCnstArt,aXtraGrid,vFuncBool,CubicBool):
    '''
    Solves a single period consumption-saving problem with CRRA utility and risky
    income (subject to permanent and transitory shocks).  Can generate a value
    function if requested; consumption function can be linear or cubic splines.

    Parameters
    ----------
    solution_next : ConsumerSolution
        The solution to next period's one period problem.
    IncomeDstn : [np.array]
        A list containing three arrays of floats, representing a discrete
        approximation to the income process between the period being solved
        and the one immediately following (in solution_next). Order: event
        probabilities, permanent shocks, transitory shocks.
    LivPrb : float
        Survival probability; likelihood of being alive at the beginning of
        the succeeding period.
    DiscFac : float
        Intertemporal discount factor for future utility.
    CRRA : float
        Coefficient of relative risk aversion.
    Rfree : float
        Risk free interest factor on end-of-period assets.
    PermGroFac : float
        Expected permanent income growth factor at the end of this period.
    BoroCnstArt: float or None
        Borrowing constraint for the minimum allowable assets to end the
        period with.  If it is less than the natural borrowing constraint,
        then it is irrelevant; BoroCnstArt=None indicates no artificial bor-
        rowing constraint.
    aXtraGrid: np.array
        Array of "extra" end-of-period asset values-- assets above the
        absolute minimum acceptable level.
    vFuncBool: boolean
        An indicator for whether the value function should be computed and
        included in the reported solution.
    CubicBool: boolean
        Indicator for whether the solver should use cubic or linear interpolation.

    Returns
    -------
    solution_now : ConsumerSolution
        The solution to the single period consumption-saving problem.  Includes
        a consumption function cFunc (using cubic or linear splines), a marginal
        value function vPfunc, a minimum acceptable level of normalized market
        resources mNrmMin, normalized human wealth hNrm, and bounding MPCs MPCmin
        and MPCmax.  It might also have a value function vFunc and marginal mar-
        ginal value function vPPfunc.
    '''
    # Use the basic solver if user doesn't want cubic splines or the value function
    if (not CubicBool) and (not vFuncBool):
        solver = ConsIndShockSolverBasic(solution_next,IncomeDstn,LivPrb,DiscFac,CRRA,
                                                  Rfree,PermGroFac,BoroCnstArt,aXtraGrid,vFuncBool,
                                                  CubicBool)
    else: # Use the "advanced" solver if either is requested
        solver = ConsIndShockSolver(solution_next,IncomeDstn,LivPrb,DiscFac,CRRA,Rfree,
                                             PermGroFac,BoroCnstArt,aXtraGrid,vFuncBool,CubicBool)
    solver.prepareToSolve()       # Do some preparatory work
    solution_now = solver.solve() # Solve the period
    return solution_now


####################################################################################################
####################################################################################################

class ConsKinkedRsolver(ConsIndShockSolver):
    '''
    A class to solve a single period consumption-saving problem where the interest
    rate on debt differs from the interest rate on savings.  Inherits from
    ConsIndShockSolver, with nearly identical inputs and outputs.  The key diff-
    erence is that Rfree is replaced by Rsave (a>0) and Rboro (a<0).  The solver
    can handle Rboro == Rsave, which makes it identical to ConsIndShocksolver, but
    it terminates immediately if Rboro < Rsave, as this has a different solution.
    '''
    def __init__(self,solution_next,IncomeDstn,LivPrb,DiscFac,CRRA,
                      Rboro,Rsave,PermGroFac,BoroCnstArt,aXtraGrid,vFuncBool,CubicBool):
        '''
        Constructor for a new solver for problems with risky income and a different
        interest rate on borrowing and saving.

        Parameters
        ----------
        solution_next : ConsumerSolution
            The solution to next period's one period problem.
        IncomeDstn : [np.array]
            A list containing three arrays of floats, representing a discrete
            approximation to the income process between the period being solved
            and the one immediately following (in solution_next). Order: event
            probabilities, permanent shocks, transitory shocks.
        LivPrb : float
            Survival probability; likelihood of being alive at the beginning of
            the succeeding period.
        DiscFac : float
            Intertemporal discount factor for future utility.
        CRRA : float
            Coefficient of relative risk aversion.
        Rboro: float
            Interest factor on assets between this period and the succeeding
            period when assets are negative.
        Rsave: float
            Interest factor on assets between this period and the succeeding
            period when assets are positive.
        PermGroFac : float
            Expected permanent income growth factor at the end of this period.
        BoroCnstArt: float or None
            Borrowing constraint for the minimum allowable assets to end the
            period with.  If it is less than the natural borrowing constraint,
            then it is irrelevant; BoroCnstArt=None indicates no artificial bor-
            rowing constraint.
        aXtraGrid: np.array
            Array of "extra" end-of-period asset values-- assets above the
            absolute minimum acceptable level.
        vFuncBool: boolean
            An indicator for whether the value function should be computed and
            included in the reported solution.
        CubicBool: boolean
            An indicator for whether the solver should use cubic or linear inter-
            polation.

        Returns
        -------
        None
        '''
        assert Rboro>=Rsave, 'Interest factor on debt less than interest factor on savings!'

        # Initialize the solver.  Most of the steps are exactly the same as in
        # the non-kinked-R basic case, so start with that.
        ConsIndShockSolver.__init__(self,solution_next,IncomeDstn,LivPrb,DiscFac,CRRA,Rboro,
                                    PermGroFac,BoroCnstArt,aXtraGrid,vFuncBool,CubicBool)

        # Assign the interest rates as class attributes, to use them later.
        self.Rboro   = Rboro
        self.Rsave   = Rsave
                  
    def makeCubiccFunc(self,mNrm,cNrm):
        '''
        Makes a cubic spline interpolation that contains the kink of the unconstrained 
        consumption function for this period.

        Parameters
        ----------
        mNrm : np.array
            Corresponding market resource points for interpolation.
        cNrm : np.array
            Consumption points for interpolation.

        Returns
        -------
        cFuncUnc : CubicInterp
            The unconstrained consumption function for this period.
        '''
        # Call the makeCubiccFunc from ConsIndShockSolver.
        cFuncNowUncKink = super().makeCubiccFunc(mNrm, cNrm)
        
        # Change the coeffients at the kinked points.
        cFuncNowUncKink.coeffs[self.i_kink + 1] = [cNrm[self.i_kink], mNrm[self.i_kink + 1] - mNrm[self.i_kink], 0, 0]

        return cFuncNowUncKink
    
    def prepareToCalcEndOfPrdvP(self):
        '''
        Prepare to calculate end-of-period marginal value by creating an array
        of market resources that the agent could have next period, considering
        the grid of end-of-period assets and the distribution of shocks he might
        experience next period.  This differs from the baseline case because
        different savings choices yield different interest rates.

        Parameters
        ----------
        none

        Returns
        -------
        aNrmNow : np.array
            A 1D array of end-of-period assets; also stored as attribute of self.
        '''
        KinkBool = self.Rboro > self.Rsave # Boolean indicating that there is actually a kink.
        # When Rboro == Rsave, this method acts just like it did in IndShock.
        # When Rboro < Rsave, the solver would have terminated when it was called.

        # Make a grid of end-of-period assets, including *two* copies of a=0
        if KinkBool:
            aNrmNow       = np.sort(np.hstack((np.asarray(self.aXtraGrid) + self.mNrmMinNow,
                                                   np.array([0.0,0.0]))))
        else:
            aNrmNow       = np.asarray(self.aXtraGrid) + self.mNrmMinNow
        aXtraCount        = aNrmNow.size

        # Make tiled versions of the assets grid and income shocks
        ShkCount          = self.TranShkValsNext.size
        aNrm_temp         = np.tile(aNrmNow,(ShkCount,1))
        PermShkVals_temp  = (np.tile(self.PermShkValsNext,(aXtraCount,1))).transpose()
        TranShkVals_temp  = (np.tile(self.TranShkValsNext,(aXtraCount,1))).transpose()
        ShkPrbs_temp      = (np.tile(self.ShkPrbsNext,(aXtraCount,1))).transpose()

        # Make a 1D array of the interest factor at each asset gridpoint
        Rfree_vec         = self.Rsave*np.ones(aXtraCount)
        if KinkBool:
            self.i_kink   = np.sum(aNrmNow<=0)-1 # Save the index of the kink point as an attribute
            Rfree_vec[0:self.i_kink] = self.Rboro
        self.Rfree        = Rfree_vec
        Rfree_temp        = np.tile(Rfree_vec,(ShkCount,1))

        # Make an array of market resources that we could have next period,
        # considering the grid of assets and the income shocks that could occur
        mNrmNext          = Rfree_temp/(self.PermGroFac*PermShkVals_temp)*aNrm_temp + TranShkVals_temp

        # Recalculate the minimum MPC and human wealth using the interest factor on saving.
        # This overwrites values from setAndUpdateValues, which were based on Rboro instead.
        if KinkBool:
            PatFacTop         = ((self.Rsave*self.DiscFacEff)**(1.0/self.CRRA))/self.Rsave
            self.MPCminNow    = 1.0/(1.0 + PatFacTop/self.solution_next.MPCmin)
            self.hNrmNow      = self.PermGroFac/self.Rsave*(np.dot(self.ShkPrbsNext,
                                self.TranShkValsNext*self.PermShkValsNext) + self.solution_next.hNrm)

        # Store some of the constructed arrays for later use and return the assets grid
        self.PermShkVals_temp = PermShkVals_temp
        self.ShkPrbs_temp     = ShkPrbs_temp
        self.mNrmNext         = mNrmNext
        self.aNrmNow          = aNrmNow
        return aNrmNow


def solveConsKinkedR(solution_next,IncomeDstn,LivPrb,DiscFac,CRRA,Rboro,Rsave,
                                   PermGroFac,BoroCnstArt,aXtraGrid,vFuncBool,CubicBool):
    '''
    Solves a single period consumption-saving problem with CRRA utility and risky
    income (subject to permanent and transitory shocks), and different interest
    factors on borrowing and saving.  Restriction: Rboro >= Rsave.  Currently
    cannot construct a cubic spline consumption function, only linear. Can gen-
    erate a value function if requested.

    Parameters
    ----------
    solution_next : ConsumerSolution
        The solution to next period's one period problem.
    IncomeDstn : [np.array]
        A list containing three arrays of floats, representing a discrete
        approximation to the income process between the period being solved
        and the one immediately following (in solution_next). Order: event
        probabilities, permanent shocks, transitory shocks.
    LivPrb : float
        Survival probability; likelihood of being alive at the beginning of
        the succeeding period.
    DiscFac : float
        Intertemporal discount factor for future utility.
    CRRA : float
        Coefficient of relative risk aversion.
    Rboro: float
        Interest factor on assets between this period and the succeeding
        period when assets are negative.
    Rsave: float
        Interest factor on assets between this period and the succeeding
        period when assets are positive.
    PermGroFac : float
        Expected permanent income growth factor at the end of this period.
    BoroCnstArt: float or None
        Borrowing constraint for the minimum allowable assets to end the
        period with.  If it is less than the natural borrowing constraint,
        then it is irrelevant; BoroCnstArt=None indicates no artificial bor-
        rowing constraint.
    aXtraGrid: np.array
        Array of "extra" end-of-period asset values-- assets above the
        absolute minimum acceptable level.
    vFuncBool: boolean
        An indicator for whether the value function should be computed and
        included in the reported solution.
    CubicBool: boolean
        Indicator for whether the solver should use cubic or linear interpolation.

    Returns
    -------
    solution_now : ConsumerSolution
        The solution to the single period consumption-saving problem.  Includes
        a consumption function cFunc (using cubic or linear splines), a marginal
        value function vPfunc, a minimum acceptable level of normalized market
        resources mNrmMin, normalized human wealth hNrm, and bounding MPCs MPCmin
        and MPCmax.  It might also have a value function vFunc.
    '''

    solver = ConsKinkedRsolver(solution_next,IncomeDstn,LivPrb,
                                            DiscFac,CRRA,Rboro,Rsave,PermGroFac,BoroCnstArt,
                                            aXtraGrid,vFuncBool,CubicBool)
    solver.prepareToSolve()
    solution = solver.solve()

    return solution

# ============================================================================
# == Classes for representing types of consumer agents (and things they do) ==
# ============================================================================

# Make a dictionary to specify a perfect foresight consumer type
init_perfect_foresight = {
    'CRRA': 2.0,          # Coefficient of relative risk aversion,
    'Rfree': 1.03,        # Interest factor on assets
    'DiscFac': 0.96,      # Intertemporal discount factor
    'LivPrb': [0.98],     # Survival probability
    'PermGroFac': [1.01], # Permanent income growth factor
    'BoroCnstArt': None,  # Artificial borrowing constraint
    'MaxKinks': 400,      # Maximum number of grid points to allow in cFunc (should be large)
    'AgentCount': 10000,  # Number of agents of this type (only matters for simulation)
    'aNrmInitMean' : 0.0, # Mean of log initial assets (only matters for simulation)
    'aNrmInitStd' : 1.0,  # Standard deviation of log initial assets (only for simulation)
    'pLvlInitMean' : 0.0, # Mean of log initial permanent income (only matters for simulation)
    'pLvlInitStd' : 0.0,  # Standard deviation of log initial permanent income (only matters for simulation)
    'PermGroFacAgg' : 1.0,# Aggregate permanent income growth factor (only matters for simulation)
    'T_age' : None,       # Age after which simulated agents are automatically killed
    'T_cycle' : 1         # Number of periods in the cycle for this agent type
}


class PerfForesightConsumerType(AgentType):
    '''
    A perfect foresight consumer type who has no uncertainty other than mortality.
    His problem is defined by a coefficient of relative risk aversion, intertemporal
    discount factor, interest factor, an artificial borrowing constraint (maybe)
    and time sequences of the permanent income growth rate and survival probability.
    '''
    # Define some universal values for all consumer types
    cFunc_terminal_      = LinearInterp([0.0, 1.0],[0.0,1.0]) # c=m in terminal period
    vFunc_terminal_      = LinearInterp([0.0, 1.0],[0.0,0.0]) # This is overwritten
    solution_terminal_   = ConsumerSolution(cFunc = cFunc_terminal_,
                                            vFunc = vFunc_terminal_, mNrmMin=0.0, hNrm=0.0,
                                            MPCmin=1.0, MPCmax=1.0)
    time_vary_ = ['LivPrb','PermGroFac']
    time_inv_  = ['CRRA','Rfree','DiscFac','MaxKinks','BoroCnstArt']
    poststate_vars_ = ['aNrmNow','pLvlNow']
    shock_vars_ = []

    def __init__(self,
                 cycles=1,
                 time_flow=True,
                 verbose=False,
                 quiet=False,
                 **kwds):
        '''
        Instantiate a new consumer type with given data.
        See init_perfect_foresight for a dictionary of
        the keywords that should be passed to the constructor.

        Parameters
        ----------
        cycles : int
            Number of times the sequence of periods should be solved.
        time_flow : boolean
            Whether time is currently "flowing" forward for this instance.

        Returns
        -------
        None
        '''
<<<<<<< HEAD

        params = init_perfect_foresight.copy()
=======
        params = Params.init_perfect_foresight.copy()
>>>>>>> 76e7aee5
        params.update(kwds)
        kwds = params

        # Initialize a basic AgentType
        AgentType.__init__(self,solution_terminal=deepcopy(self.solution_terminal_),
                           cycles=cycles,time_flow=time_flow,pseudo_terminal=False,**kwds)

        # Add consumer-type specific objects, copying to create independent versions
        self.time_vary      = deepcopy(self.time_vary_)
        self.time_inv       = deepcopy(self.time_inv_)
        self.poststate_vars = deepcopy(self.poststate_vars_)
        self.shock_vars     = deepcopy(self.shock_vars_)
        self.verbose        = verbose
        self.quiet          = quiet
        self.solveOnePeriod = solvePerfForesight # solver for perfect foresight model


    def preSolve(self):
        self.updateSolutionTerminal() # Solve the terminal period problem
        
        # Fill in BoroCnstArt and MaxKinks if they're not specified or are irrelevant.
        if not hasattr(self,'BoroCnstArt'): # If no borrowing constraint specified...
            self.BoroCnstArt = None       # ...assume the user wanted none
        if not hasattr(self,'MaxKinks'):
            if self.cycles > 0: # If it's not an infinite horizon model...
                self.MaxKinks = np.inf  # ...there's no need to set MaxKinks
            elif self.BoroCnstArt is None: # If there's no borrowing constraint...
                self.MaxKinks = np.inf # ...there's no need to set MaxKinks
            else:
                raise(AttributeError('PerfForesightConsumerType requires the attribute MaxKinks to be specified when BoroCnstArt is not None and cycles == 0.'))

            

    def checkRestrictions(self):
        """
        A method to check that various restrictions are met for the model class.
        """
        if self.DiscFac < 0:
            raise Exception('DiscFac is below zero with value: ' + str(self.DiscFac))

        return

    def updateSolutionTerminal(self):
        '''
        Update the terminal period solution.  This method should be run when a
        new AgentType is created or when CRRA changes.

        Parameters
        ----------
        none

        Returns
        -------
        none
        '''
        self.solution_terminal.vFunc   = ValueFunc(self.cFunc_terminal_,self.CRRA)
        self.solution_terminal.vPfunc  = MargValueFunc(self.cFunc_terminal_,self.CRRA)
        self.solution_terminal.vPPfunc = MargMargValueFunc(self.cFunc_terminal_,self.CRRA)

    def unpackcFunc(self):
        '''
        "Unpacks" the consumption functions into their own field for easier access.
        After the model has been solved, the consumption functions reside in the
        attribute cFunc of each element of ConsumerType.solution.  This method
        creates a (time varying) attribute cFunc that contains a list of consumption
        functions.

        Parameters
        ----------
        none

        Returns
        -------
        none
        '''
        self.cFunc = []
        for solution_t in self.solution:
            self.cFunc.append(solution_t.cFunc)
        self.addToTimeVary('cFunc')

    def initializeSim(self):
        self.PlvlAggNow = 1.0
        self.PermShkAggNow = self.PermGroFacAgg # This never changes during simulation
        AgentType.initializeSim(self)


    def simBirth(self,which_agents):
        '''
        Makes new consumers for the given indices.  Initialized variables include aNrm and pLvl, as
        well as time variables t_age and t_cycle.  Normalized assets and permanent income levels
        are drawn from lognormal distributions given by aNrmInitMean and aNrmInitStd (etc).

        Parameters
        ----------
        which_agents : np.array(Bool)
            Boolean array of size self.AgentCount indicating which agents should be "born".

        Returns
        -------
        None
        '''
        # Get and store states for newly born agents
        N = np.sum(which_agents) # Number of new consumers to make
        self.aNrmNow[which_agents] = drawLognormal(N,mu=self.aNrmInitMean,sigma=self.aNrmInitStd,seed=self.RNG.randint(0,2**31-1))
        pLvlInitMeanNow = self.pLvlInitMean + np.log(self.PlvlAggNow) # Account for newer cohorts having higher permanent income
        self.pLvlNow[which_agents] = drawLognormal(N,mu=pLvlInitMeanNow,sigma=self.pLvlInitStd,seed=self.RNG.randint(0,2**31-1))
        self.t_age[which_agents]   = 0 # How many periods since each agent was born
        self.t_cycle[which_agents] = 0 # Which period of the cycle each agent is currently in
        return None

    def simDeath(self):
        '''
        Determines which agents die this period and must be replaced.  Uses the sequence in LivPrb
        to determine survival probabilities for each agent.

        Parameters
        ----------
        None

        Returns
        -------
        which_agents : np.array(bool)
            Boolean array of size AgentCount indicating which agents die.
        '''
        # Determine who dies
        DiePrb_by_t_cycle = 1.0 - np.asarray(self.LivPrb)
        DiePrb = DiePrb_by_t_cycle[self.t_cycle-1] # Time has already advanced, so look back one
        DeathShks = drawUniform(N=self.AgentCount,seed=self.RNG.randint(0,2**31-1))
        which_agents = DeathShks < DiePrb
        if self.T_age is not None: # Kill agents that have lived for too many periods
            too_old = self.t_age >= self.T_age
            which_agents = np.logical_or(which_agents,too_old)
        return which_agents

    def getShocks(self):
        '''
        Finds permanent and transitory income "shocks" for each agent this period.  As this is a
        perfect foresight model, there are no stochastic shocks: PermShkNow = PermGroFac for each
        agent (according to their t_cycle) and TranShkNow = 1.0 for all agents.

        Parameters
        ----------
        None

        Returns
        -------
        None
        '''
        PermGroFac = np.array(self.PermGroFac)
        self.PermShkNow = PermGroFac[self.t_cycle-1] # cycle time has already been advanced
        self.TranShkNow = np.ones(self.AgentCount)

    def getRfree(self):
        '''
        Returns an array of size self.AgentCount with self.Rfree in every entry.

        Parameters
        ----------
        None

        Returns
        -------
        RfreeNow : np.array
             Array of size self.AgentCount with risk free interest rate for each agent.
        '''
        RfreeNow = self.Rfree*np.ones(self.AgentCount)
        return RfreeNow

    def getStates(self):
        '''
        Calculates updated values of normalized market resources and permanent income level for each
        agent.  Uses pLvlNow, aNrmNow, PermShkNow, TranShkNow.

        Parameters
        ----------
        None

        Returns
        -------
        None
        '''
        pLvlPrev = self.pLvlNow
        aNrmPrev = self.aNrmNow
        RfreeNow = self.getRfree()

        # Calculate new states: normalized market resources and permanent income level
        self.pLvlNow = pLvlPrev*self.PermShkNow # Updated permanent income level
        self.PlvlAggNow = self.PlvlAggNow*self.PermShkAggNow # Updated aggregate permanent productivity level
        ReffNow      = RfreeNow/self.PermShkNow # "Effective" interest factor on normalized assets
        self.bNrmNow = ReffNow*aNrmPrev         # Bank balances before labor income
        self.mNrmNow = self.bNrmNow + self.TranShkNow # Market resources after income
        return None

    def getControls(self):
        '''
        Calculates consumption for each consumer of this type using the consumption functions.

        Parameters
        ----------
        None

        Returns
        -------
        None
        '''
        cNrmNow = np.zeros(self.AgentCount) + np.nan
        MPCnow  = np.zeros(self.AgentCount) + np.nan
        for t in range(self.T_cycle):
            these = t == self.t_cycle
            cNrmNow[these], MPCnow[these] = self.solution[t].cFunc.eval_with_derivative(self.mNrmNow[these])
        self.cNrmNow = cNrmNow
        self.MPCnow = MPCnow
        return None

    def getPostStates(self):
        '''
        Calculates end-of-period assets for each consumer of this type.

        Parameters
        ----------
        None

        Returns
        -------
        None
        '''
        self.aNrmNow = self.mNrmNow - self.cNrmNow
        self.aLvlNow = self.aNrmNow*self.pLvlNow   # Useful in some cases to precalculate asset level
        return None

    def checkAIC(self, thorn,verbose,public_call):
        '''
        Evaluate and report on the Absolute Impatience Condition
        '''
        AIF = thorn

        self.AIF = AIF
        if AIF<1:
            self.AIC = True
            if public_call or verbose:
                print('The value of the absolute impatience factor (AIF) for the supplied parameter values satisfies the Absolute Impatience Condition.', end = " ")
                self.violated = False
                if verbose:
                    print('   Because the AIF < 1, the absolute amount of consumption is expected to fall over time.')
            print()
        else:
            self.AIC = False
            print('The given type violates the Absolute Impatience Condition with the supplied parameter values; the AIF is %1.5f ' % (AIF), end=" ")
            self.violated = True
            if verbose:
                print('   Because the AIF > 1, the absolute amount of consumption is expected to grow over time')
            print()

    def checkGICPF(self,thorn,verbose,public_call):
        '''
        Evaluate and report on the Growth Impatience Condition
        '''
        GIFPF = thorn/self.PermGroFac[0]
        self.GIFPF = GIFPF

        if GIFPF<1:
            self.GICPF = True
            if public_call or verbose:
                print('The value of the Growth Impatience Factor for the supplied parameter values satisfies the Perfect Foresight Growth Impatience Condition.', end = " ")
                if verbose:
                    print(' Therefore, for a perfect foresight consumer, the ratio of individual wealth to permanent income will fall indefinitely.')
            print()
        else:
            self.GICPF = False
            self.violated = True
            print('The given parameter values violate the Perfect Foresight Growth Impatience Condition for this consumer type; the GIFPF is: %2.4f' % (GIFPF), end = " ")
            if verbose:
                print(' Therefore, for a perfect foresight consumer the ratio of individual wealth to permanent income is expected to grow toward infinity.')
            print()
        

    def checkRIC(self, thorn,verbose,public_call):
        '''
        Evaluate and report on the Return Impatience Condition
        '''

        RIF = thorn/self.Rfree
        self.RIF = RIF
        if RIF<1:
            self.RIC = True
            if public_call or verbose:
                print('The return impatience factor value for the supplied parameter values satisfies the Return Impatience Condition.', end = " ")
                if verbose:
                    print('Therefore, the limiting consumption function is not c(m)=0 for all m')
            print()
        else:
            self.RIC = False
            self.violated = True
            print('The given type violates the Return Impatience Condition with the supplied parameter values; the factor is %1.5f ' % (RIF), end = " ")
            if verbose:
                print('Therefore, the limiting consumption function is c(m)=0 for all m')
            print()

    def checkFHWC(self,verbose,public_call):
        '''
        Evaluate and report on the Finite Human Wealth Condition
        '''

        FHWF = self.PermGroFac[0]/self.Rfree
        self.FHWF = FHWF
        if FHWF<1:
            self.hNrm = 1.0/(1.0-self.PermGroFac[0]/self.Rfree)
            self.FHWC = True
            if public_call or verbose:
                print('The Finite Human wealth factor value for the supplied parameter values satisfies the Finite Human Wealth Condition.', end = " ")
                if verbose: 
                    print('Therefore, the limiting consumption function is not c(m)=Infinity')
                    print('and human wealth normalized by permanent income is %2.5f' % (self.hNrm))
                    self.cNrmPDV = 1.0/(1.0-self.Thorn/self.Rfree)
                    print('and the PDV of future consumption growth is %2.5f' % (self.cNrmPDV) )
            print()
        else:
            self.FHWC = False
            print('The given type violates the Finite Human Wealth Condition; the Finite Human wealth factor value %2.5f ' % (FHWF), end = " ")
            self.violated = True
            if verbose:
                print('Therefore, the limiting consumption function is c(m)=Infinity for all m')
            print()
        if verbose and self.violated and verbose_reference:
            print('[!] For more information on the conditions, see Table 3 in "Theoretical Foundations of Buffer Stock Saving" at http://econ.jhu.edu/people/ccarroll/papers/BufferStockTheory/')
        return self.violated



    def checkConditions(self,verbose=False,verbose_reference=False,public_call=False):
        '''
        This method checks whether the instance's type satisfies the Absolute Impatience Condition (AIC), 
        the Return Impatience Condition (RIC), the Finite Human Wealth Condition (FHWC) and the perfect foresight 
        model's version of the Finite Value of the Growth Impatience Condition (GIC_PF) and 
        Autarky Condition (FVAC_PF). Depending on the configuration of parameter values, some 
        combination of these conditions must be satisfied in order for the problem to have 
        a nondegenerate solution. To check which conditions are required, in the verbose mode
        a reference to the relevant theoretical literature is made.

        Parameters
        ----------
        verbose : boolean
            Specifies different levels of verbosity of feedback. When False, it only reports whether the
            instance's type fails to satisfy a particular condition. When True, it reports all results, i.e.
            the factor values for all conditions.

        Returns
        -------
        None
        '''
        # This method only checks for the conditions for infinite horizon models
        # with a 1 period cycle. If these conditions are not met, we exit early.
        if self.cycles!=0 or self.T_cycle > 1:
            return

        self.violated = False

        Thorn = (self.Rfree*self.DiscFac*self.LivPrb[0])**(1/self.CRRA)
        self.Thorn = Thorn

        self.checkAIC(Thorn,verbose,public_call)
        self.checkGICPF(Thorn,verbose,public_call)
        self.checkRIC(Thorn,verbose,public_call)
        self.checkFHWC(verbose,public_call)



# Make a dictionary to specify an idiosyncratic income shocks consumer
init_idiosyncratic_shocks = dict(init_perfect_foresight,
                                 **{
    # assets above grid parameters
    'aXtraMin': 0.001,      # Minimum end-of-period "assets above minimum" value
    'aXtraMax': 20,         # Maximum end-of-period "assets above minimum" value
    'aXtraNestFac': 3,      # Exponential nesting factor when constructing "assets above minimum" grid
    'aXtraCount': 48,       # Number of points in the grid of "assets above minimum"
    'aXtraExtra': [None],   # Some other value of "assets above minimum" to add to the grid, not used
    # Income process variables
    'PermShkStd': [0.1],    # Standard deviation of log permanent income shocks
    'PermShkCount': 7,      # Number of points in discrete approximation to permanent income shocks
    'TranShkStd': [0.1],    # Standard deviation of log transitory income shocks
    'TranShkCount': 7,      # Number of points in discrete approximation to transitory income shocks
    'UnempPrb': 0.05,       # Probability of unemployment while working
    'UnempPrbRet': 0.005,   # Probability of "unemployment" while retired
    'IncUnemp': 0.3,        # Unemployment benefits replacement rate
    'IncUnempRet': 0.0,     # "Unemployment" benefits when retired
    'BoroCnstArt': 0.0,     # Artificial borrowing constraint; imposed minimum level of end-of period assets
    'tax_rate': 0.0,        # Flat income tax rate
    'T_retire': 0, # Period of retirement (0 --> no retirement)
    'vFuncBool': False,     # Whether to calculate the value function during solution
    'CubicBool': False,     # Use cubic spline interpolation when True, linear interpolation when False
})
class IndShockConsumerType(PerfForesightConsumerType):
    '''
    A consumer type with idiosyncratic shocks to permanent and transitory income.
    His problem is defined by a sequence of income distributions, survival prob-
    abilities, and permanent income growth rates, as well as time invariant values
    for risk aversion, discount factor, the interest rate, the grid of end-of-
    period assets, and an artificial borrowing constraint.
    '''
    time_inv_ = PerfForesightConsumerType.time_inv_ + ['BoroCnstArt','vFuncBool','CubicBool']
    time_inv_.remove('MaxKinks') # This is in the PerfForesight model but not ConsIndShock
    shock_vars_ = ['PermShkNow','TranShkNow']

    def __init__(self,
                 cycles=1,
                 time_flow=True,
                 verbose=False,
                 quiet=False,
                 **kwds):
        '''
        Instantiate a new ConsumerType with given data.
        See init_idiosyncratic_shocks for a dictionary of
        the keywords that should be passed to the constructor.

        Parameters
        ----------
        cycles : int
            Number of times the sequence of periods should be solved.
        time_flow : boolean
            Whether time is currently "flowing" forward for this instance.

        Returns
        -------
        None
        '''
        params = init_idiosyncratic_shocks.copy()
        params.update(kwds)

        # Initialize a basic AgentType
        PerfForesightConsumerType.__init__(self,
                                           cycles=cycles,
                                           time_flow=time_flow,
                                           verbose=verbose,
                                           quiet=quiet,
                                           **params)

        # Add consumer-type specific objects, copying to create independent versions
        self.solveOnePeriod = solveConsIndShock # idiosyncratic shocks solver
        self.update() # Make assets grid, income process, terminal solution


    def updateIncomeProcess(self):
        '''
        Updates this agent's income process based on his own attributes.

        Parameters
        ----------
        none

        Returns:
        -----------
        none
        '''
        original_time = self.time_flow
        self.timeFwd()
        IncomeDstn, PermShkDstn, TranShkDstn = constructLognormalIncomeProcessUnemployment(self)
        self.IncomeDstn = IncomeDstn
        self.PermShkDstn = PermShkDstn
        self.TranShkDstn = TranShkDstn
        self.addToTimeVary('IncomeDstn','PermShkDstn','TranShkDstn')
        if not original_time:
            self.timeRev()

    def updateAssetsGrid(self):
        '''
        Updates this agent's end-of-period assets grid by constructing a multi-
        exponentially spaced grid of aXtra values.

        Parameters
        ----------
        none

        Returns
        -------
        none
        '''
        aXtraGrid = constructAssetsGrid(self)
        self.aXtraGrid = aXtraGrid
        self.addToTimeInv('aXtraGrid')

    def update(self):
        '''
        Update the income process, the assets grid, and the terminal solution.

        Parameters
        ----------
        none

        Returns
        -------
        none
        '''
        self.updateIncomeProcess()
        self.updateAssetsGrid()
        self.updateSolutionTerminal()

    def getShocks(self):
        '''
        Gets permanent and transitory income shocks for this period.  Samples from IncomeDstn for
        each period in the cycle.

        Parameters
        ----------
        None

        Returns
        -------
        None
        '''
        PermShkNow = np.zeros(self.AgentCount) # Initialize shock arrays
        TranShkNow = np.zeros(self.AgentCount)
        newborn = self.t_age == 0
        for t in range(self.T_cycle):
            these = t == self.t_cycle
            N = np.sum(these)
            if N > 0:
                IncomeDstnNow    = self.IncomeDstn[t-1] # set current income distribution
                PermGroFacNow    = self.PermGroFac[t-1] # and permanent growth factor
                Indices          = np.arange(IncomeDstnNow[0].size) # just a list of integers
                # Get random draws of income shocks from the discrete distribution
                EventDraws       = drawDiscrete(N,X=Indices,P=IncomeDstnNow[0],exact_match=False,seed=self.RNG.randint(0,2**31-1))
                PermShkNow[these] = IncomeDstnNow[1][EventDraws]*PermGroFacNow # permanent "shock" includes expected growth
                TranShkNow[these] = IncomeDstnNow[2][EventDraws]

        # That procedure used the *last* period in the sequence for newborns, but that's not right
        # Redraw shocks for newborns, using the *first* period in the sequence.  Approximation.
        N = np.sum(newborn)
        if N > 0:
            these = newborn
            IncomeDstnNow    = self.IncomeDstn[0] # set current income distribution
            PermGroFacNow    = self.PermGroFac[0] # and permanent growth factor
            Indices          = np.arange(IncomeDstnNow[0].size) # just a list of integers
            # Get random draws of income shocks from the discrete distribution
            EventDraws       = drawDiscrete(N,X=Indices,P=IncomeDstnNow[0],exact_match=False,seed=self.RNG.randint(0,2**31-1))
            PermShkNow[these] = IncomeDstnNow[1][EventDraws]*PermGroFacNow # permanent "shock" includes expected growth
            TranShkNow[these] = IncomeDstnNow[2][EventDraws]
#        PermShkNow[newborn] = 1.0
        TranShkNow[newborn] = 1.0

        # Store the shocks in self
        self.EmpNow = np.ones(self.AgentCount,dtype=bool)
        self.EmpNow[TranShkNow == self.IncUnemp] = False
        self.PermShkNow = PermShkNow
        self.TranShkNow = TranShkNow


    def calcBoundingValues(self):
        '''
        Calculate human wealth plus minimum and maximum MPC in an infinite
        horizon model with only one period repeated indefinitely.  Store results
        as attributes of self.  Human wealth is the present discounted value of
        expected future income after receiving income this period, ignoring mort-
        ality (because your income matters to you only if you are still alive).
        The maximum MPC is the limit of the MPC as m --> mNrmMin.  The
        minimum MPC is the limit of the MPC as m --> infty.

        Parameters
        ----------
        None

        Returns
        -------
        None
        '''
        # Unpack the income distribution and get average and worst outcomes
        PermShkValsNext   = self.IncomeDstn[0][1]
        TranShkValsNext   = self.IncomeDstn[0][2]
        ShkPrbsNext       = self.IncomeDstn[0][0]
        ExIncNext         = np.dot(ShkPrbsNext,PermShkValsNext*TranShkValsNext)
        PermShkMinNext    = np.min(PermShkValsNext)
        TranShkMinNext    = np.min(TranShkValsNext)
        WorstIncNext      = PermShkMinNext*TranShkMinNext
        WorstIncPrb       = np.sum(ShkPrbsNext[(PermShkValsNext*TranShkValsNext)==WorstIncNext])

        # Calculate human wealth and the infinite horizon natural borrowing constraint
        hNrm              = (ExIncNext*self.PermGroFac[0]/self.Rfree)/(1.0-self.PermGroFac[0]/self.Rfree)
        temp              = self.PermGroFac[0]*PermShkMinNext/self.Rfree
        BoroCnstNat       = -TranShkMinNext*temp/(1.0-temp)

        PatFac    = (self.DiscFac*self.LivPrb[0]*self.Rfree)**(1.0/self.CRRA)/self.Rfree
        if BoroCnstNat < self.BoroCnstArt:
            MPCmax    = 1.0 # if natural borrowing constraint is overridden by artificial one, MPCmax is 1
        else:
            MPCmax    = 1.0 - WorstIncPrb**(1.0/self.CRRA)*PatFac
        MPCmin = 1.0 - PatFac

        # Store the results as attributes of self
        self.hNrm   = hNrm
        self.MPCmin = MPCmin
        self.MPCmax = MPCmax

    def makeEulerErrorFunc(self,mMax=100,approx_inc_dstn=True):
        '''
        Creates a "normalized Euler error" function for this instance, mapping
        from market resources to "consumption error per dollar of consumption."
        Stores result in attribute eulerErrorFunc as an interpolated function.
        Has option to use approximate income distribution stored in self.IncomeDstn
        or to use a (temporary) very dense approximation.

        Only works on (one period) infinite horizon models at this time, will
        be generalized later.

        Parameters
        ----------
        mMax : float
            Maximum normalized market resources for the Euler error function.
        approx_inc_dstn : Boolean
            Indicator for whether to use the approximate discrete income distri-
            bution stored in self.IncomeDstn[0], or to use a very accurate
            discrete approximation instead.  When True, uses approximation in
            IncomeDstn; when False, makes and uses a very dense approximation.

        Returns
        -------
        None
        '''
        # Get the income distribution (or make a very dense one)
        if approx_inc_dstn:
            IncomeDstn = self.IncomeDstn[0]
        else:
            TranShkDstn = approxMeanOneLognormal(N=200,sigma=self.TranShkStd[0],
                                                 tail_N=50,tail_order=1.3, tail_bound=[0.05,0.95])
            TranShkDstn = addDiscreteOutcomeConstantMean(TranShkDstn,self.UnempPrb,self.IncUnemp)
            PermShkDstn = approxMeanOneLognormal(N=200,sigma=self.PermShkStd[0],
                                                 tail_N=50,tail_order=1.3, tail_bound=[0.05,0.95])
            IncomeDstn  = combineIndepDstns(PermShkDstn,TranShkDstn)

        # Make a grid of market resources
        mNowMin  = self.solution[0].mNrmMin + 10**(-15) # add tiny bit to get around 0/0 problem
        mNowMax  = mMax
        mNowGrid = np.linspace(mNowMin,mNowMax,1000)

        # Get the consumption function this period and the marginal value function
        # for next period.  Note that this part assumes a one period cycle.
        cFuncNow   = self.solution[0].cFunc
        vPfuncNext = self.solution[0].vPfunc

        # Calculate consumption this period at each gridpoint (and assets)
        cNowGrid = cFuncNow(mNowGrid)
        aNowGrid = mNowGrid - cNowGrid

        # Tile the grids for fast computation
        ShkCount          = IncomeDstn[0].size
        aCount            = aNowGrid.size
        aNowGrid_tiled    = np.tile(aNowGrid,(ShkCount,1))
        PermShkVals_tiled = (np.tile(IncomeDstn[1],(aCount,1))).transpose()
        TranShkVals_tiled = (np.tile(IncomeDstn[2],(aCount,1))).transpose()
        ShkPrbs_tiled     = (np.tile(IncomeDstn[0],(aCount,1))).transpose()

        # Calculate marginal value next period for each gridpoint and each shock
        mNextArray        = self.Rfree/(self.PermGroFac[0]*PermShkVals_tiled)*aNowGrid_tiled + TranShkVals_tiled
        vPnextArray       = vPfuncNext(mNextArray)

        # Calculate expected marginal value and implied optimal consumption
        ExvPnextGrid = self.DiscFac*self.Rfree*self.LivPrb[0]*self.PermGroFac[0]**(-self.CRRA)* \
                       np.sum(PermShkVals_tiled**(-self.CRRA)*vPnextArray*ShkPrbs_tiled,axis=0)
        cOptGrid     = ExvPnextGrid**(-1.0/self.CRRA) # This is the 'Endogenous Gridpoints' step

        # Calculate Euler error and store an interpolated function
        EulerErrorNrmGrid = (cNowGrid - cOptGrid)/cOptGrid
        eulerErrorFunc    = LinearInterp(mNowGrid,EulerErrorNrmGrid)
        self.eulerErrorFunc = eulerErrorFunc

    def preSolve(self):
#        AgentType.preSolve(self)
        # Update all income process variables to match any attributes that might
        # have been changed since `__init__` or `solve()` was last called.
#        self.updateIncomeProcess()
        self.updateSolutionTerminal()
        if not self.quiet:
            self.checkConditions(verbose=self.verbose,public_call=False)

    def checkGICInd(self,Thorn,verbose,public_call):
        '''
        Check Individual Growth Impatience Factor.
        '''
        if self.GIFInd<=1:
            self.GICInd = True
            if public_call or verbose:
                print('The value of the Individual Growth Impatience Factor for the supplied parameter values satisfies the Individual Growth Impatience Condition.', end = " ")
                if verbose:
                    print('Therefore, a target level of the individual market resources ratio m exists (see '+self.url+'/#onetarget for more).')
            print()
        else:
            self.GICInd = False
            self.violated = True
            print('The given parameter values violate the Individual Growth Impatience Condition; the GIFInd is: %2.4f' % (self.GIFInd), end = " ")
            if verbose:
                print('')
                print('Therefore, a target ratio of individual market resources to individual permanent income does not exist.  (see '+self.url+'/#onetarget for more).')
            print()

    def checkCIGAgg(self, Thorn,verbose,public_call):

        if self.GIFAgg<=1:
            self.GICAgg = True
            if public_call or verbose:
                print('The value of the Aggregate Growth Impatience Factor for the supplied parameter values satisfies the Aggregate Growth Impatience Condition.', end = " ")
                if verbose:
                    print('Therefore, it is possible that a target level of the ratio of aggregate market resources to aggregate permanent income exists.') # Need to provide reference 
            print()
        else:
            self.GICAgg = False
            self.violated = True
            print('The given parameter values violate the Aggregate Growth Impatience Condition; the GIFAgg is: %2.4f' % (self.GIFAgg), end = " ")
            if verbose:
                print('')
                print('Therefore, a target ratio of aggregate resources to aggregate permanent income does not exist.') # Need to provide reference
            print()

    def checkWRIC(self, verbose,public_call):
        '''
        Evaluate and report on the Weak Return Impatience Condition
        [url]/#WRIF modified to incorporate LivPrb
        '''
        WRIF=(self.UnempPrb**(1/self.CRRA))*(self.Rfree*self.DiscFac*self.LivPrb[0])**(1/self.CRRA)/self.Rfree
        self.WRIF = WRIF
        if WRIF<=1:
            self.WRIC = True
            if public_call or verbose:
                print('The Weak Return Impatience Factor value for the supplied parameter values satisfies the Weak Return Impatience Condition (see '+self.url+'/#WRIC for more).')
                print()
        else:
            self.WRIC = False
            self.violated = True
            print('The given type violates the Weak Return Impatience Condition with the supplied parameter values.  The WRIF is: %2.4f' % (WRIF), end = " ")
            if verbose:
                print('')
                print('Therefore, a nondegenerate solution is not available (see '+self.url+'/#WRIC for more.')
            print()

    def checkFVAC(self,verbose,public_call):
        '''
        Evaluate and report on the Finite Value of Autarky Condition
        Hyperlink to paper: [url]/#Autarky-Value
        '''
        EpShkuInv = np.dot(self.PermShkDstn[0][0],self.PermShkDstn[0][1]**(1-self.CRRA))
        if self.CRRA != 1.0:
            uInvEpShkuInv = EpShkuInv**(1/(1-self.CRRA)) # The term that gives a utility-consequence-adjusted utility growth
        else:
            uInvEpShkuInv = 1.0
        
        self.uInvEpShkuInv   = uInvEpShkuInv
        FVAF=self.LivPrb[0]*self.DiscFac*self.uInvEpShkuInv
        self.FVAF = FVAF
        if FVAF<=1:
            self.FVAC = True
            if public_call or verbose:
                print('The Finite Value of Autarky Factor (FVAV) for the supplied parameter values satisfies the Finite Value of Autarky Condition.')
                if self.WRIC:
                    print('Since both WRIC and FVAC are satisfied, the problem has a nondegenerate solution')
        else:
            self.FVAC = False
            print('The given type violates the Finite Value of Autarky Condition with the supplied parameter values. The FVAF is %2.4f' %(FVAF), end = " ")
            self.violated = True
            if public_call or verbose:
                print('Therefore, a nondegenerate solution is not available (see '+self.url+'/#Conditions-Under-Which-the-Problem-Defines-a-Contraction-Mapping')
            print()




    def checkConditions(self,verbose=False,public_call=True):
        '''
        This method checks whether the instance's type satisfies the Absolute Impatience Condition (AIC), Weak Return
        Impatience Condition (WRIC), Finite Human Wealth Condition (FHWC) and Finite Value of
        Autarky Condition (FVAC).  When combinations of these conditions are satisfied, the 
        solution to the problem exhibits different characteristics.  (For an exposition of the
        conditions, see http://econ.jhu.edu/people/ccarroll/papers/BufferStockTheory/)

        Parameters
        ----------
        verbose : boolean
            Specifies different levels of verbosity of feedback. When False, it only reports whether the
            instance's type fails to satisfy a particular condition. When True, it reports all results, i.e.
            the factor values for all conditions.

        Returns
        -------
        None
        '''
        self.violated = False # PerfForesightConsumerType.checkConditions(self, verbose=False, verbose_reference=False)

        if self.cycles!=0 or self.T_cycle > 1:
            return

        # For theory, see hyperlink targets to expressions in 
        # url=http://econ.jhu.edu/people/ccarroll/papers/BufferStockTheory
        # For example, the hyperlink to the relevant section of the paper
        self.url='http://econ.jhu.edu/people/ccarroll/papers/BufferStockTheory'
        # would be referenced below as:
        # [url]/#Uncertainty-Modified-Conditions
        
        self.InvPermShkDstn=deepcopy(self.PermShkDstn)
        self.InvPermShkDstn[0][1]=1/self.PermShkDstn[0][1]
        EPermShkInv=np.dot(self.InvPermShkDstn[0][0],1/self.PermShkDstn[0][1]) # $\Ex_{t}[\psi^{-1}_{t+1}]$ (in first eqn in sec)

        InvEPermShkInv=(1/EPermShkInv)                          # $\underline{\psi}$ in the paper (\bar{\isp} in private version)
        PermGroFacAdj=self.PermGroFac[0]*InvEPermShkInv                # [url]/#PGroAdj
        # [url]/#Pat, adjusted to include mortality
#        Thorn = ((self.Rfree/self.LivPrb[0])*(self.DiscFac*self.LivPrb[0]))**(1/self.CRRA)
        Thorn = ((self.Rfree*self.DiscFac))**(1/self.CRRA)
        GIFPF  = Thorn/(self.PermGroFac[0]               )      # [url]/#GIF
        GIFInd = Thorn/(self.PermGroFac[0]*InvEPermShkInv)      # [url]/#GIFI
        GIFAgg = Thorn*self.LivPrb[0]/self.PermGroFac[0]        # Lower bound of aggregate wealth growth if all inheritances squandered

#        self.Rnorm           = self.Rfree*EPermShkInv/(self.PermGroFac[0]*self.LivPrb[0])
        self.GIFPF           = GIFPF
        self.GIFInd          = GIFInd
        self.GIFAgg          = GIFAgg
        self.Thorn           = Thorn
        self.PermGroFacAdj   = PermGroFacAdj
        self.EPermShkInv     = EPermShkInv
        self.InvEPermShkInv  = InvEPermShkInv
        self.DiscFacGIFPFMax = ((self.PermGroFac[0]              )**(self.CRRA))/(self.Rfree) # DiscFac at growth impatience knife edge
        self.DiscFacGIFIndMax = ((self.PermGroFac[0]*InvEPermShkInv)**(self.CRRA))/(self.Rfree) # DiscFac at growth impatience knife edge
        self.DiscFacGIFAggMax = ((self.PermGroFac[0]               )**(self.CRRA))/(self.Rfree*self.LivPrb[0]) # DiscFac at growth impatience knife edge

        self.checkGICPF(Thorn,verbose,public_call)
        self.checkGICInd(Thorn,verbose,public_call)
        self.checkCIGAgg(Thorn,verbose,public_call)
        self.checkWRIC(verbose,public_call)
        self.checkFVAC(verbose, public_call)

        if verbose and self.violated:
            print('\n[!] For more information on the conditions, see Tables 3 and 4 in "Theoretical Foundations of Buffer Stock Saving" at '+self.url+'/#Factors-Defined-And-Compared')
            print('')

        if verbose:
            print('GIFPF            = %2.6f ' % (GIFPF))
            print('GIFInd           = %2.6f ' % (GIFInd))
            print('GIFAgg           = %2.6f ' % (GIFAgg))
            print('Thorn = AIF      = %2.6f ' % (Thorn))
            print('PermGroFacAdj    = %2.6f ' % (PermGroFacAdj))
            print('uInvEpShkuInv    = %2.6f ' % (self.uInvEpShkuInv))
            print('FVAF             = %2.6f ' % (self.FVAF))
            print('WRIF             = %2.6f ' % (self.WRIF))
            print('DiscFacGIFIndMax = %2.6f ' % (self.DiscFacGIFIndMax))
            print('DiscFacGIFAggMax = %2.6f ' % (self.DiscFacGIFAggMax))

    def Ex_Mtp1_over_Ex_Ptp1(self,mRat,verbose=False):
        cRat        = self.solution[-1].cFunc(mRat)
        aRat        = mRat-cRat
        Ex_Ptp1     = PermGroFac[0]
        Ex_bLev_tp1 = aRat*self.Rfree
        Ex_Mtp1     = Ex_bLev_tp1
        return Ex_Mtp1/Ex_Ptp1
                    
    def Ex_mtp1(self,mRat,verbose=False):
        cRat        = self.solution[-1].cFunc(mRat)
        aRat        = mRat-cRat
        Ex_bRat_tp1 = aRat*self.Rfree*self.EPermShkInv/self.PermGroFac[0]
        Ex_Mtp1     = (Ex_bRat_tp1 + 1)*Ex_Ptp1 # mean TranShk and PermShk are 1
        return Ex_Mtp1/Ex_Ptp1
                    
    def calcTargets(self,verbose=False):
        '''
        If the problem is one that satisfies the conditions required for target ratios of different
        variables to permanent income to exist, and has been solved to within the self-defined
        tolerance, this method calculates the target values of market resources, consumption, 
        and assets.  

        Parameters
        ----------
        verbose : boolean
            Specifies different levels of verbosity of feedback. When False, it prints no results. 
            When True, it reports all target values, and passes the verbosity indicator to the 
            checkConditions method which responds accordingly.

        Returns
        -------
        None
        '''
        infinite_horizon = cycles_left == 0
        if not infinite_horizon:
            print('The calcTargets method works only for infinite horizon models.')
            return

        
        # To be written.
        # Defining:
        ## Rnorm    = Rfree/(PermGroFac[0]*PermShk)
        ## EPermShkInv    = E[PermShk**(-1)]
        ## InvEPermShkInv = 1/EPermShkInv
        ## ExRnorm  = E[Rfree/(PermGroFac[0]*PermShk)] = Rfree EPermShkInv / PermGroFac[0]
        ## InvExRnorm = 1/ExRnorm
        ## The "sustainable consumption" locus is given by
        # cSust = InvExRnorm + m*(1-InvExRnorm)

        # The target level of m, mTarg, will be the value such that
        # cSust[m] = cFunc[m]

# Make a dictionary to specify a "kinked R" idiosyncratic shock consumer
init_kinked_R = dict(init_idiosyncratic_shocks,
                     **{
    'Rboro' : 1.20, # Interest factor on assets when borrowing, a < 0
    'Rsave' : 1.02, # Interest factor on assets when saving, a > 0
    'BoroCnstArt' : None, # kinked R is a bit silly if borrowing not allowed
    'CubicBool' : True, # kinked R is now compatible with linear cFunc and cubic cFunc
    'aXtraCount' : 48,   # ...so need lots of extra gridpoints to make up for it
})
del init_kinked_R['Rfree'] # get rid of constant interest factor


class KinkedRconsumerType(IndShockConsumerType):
    '''
    A consumer type that faces idiosyncratic shocks to income and has a different
    interest factor on saving vs borrowing.  Extends IndShockConsumerType, with
    very small changes.  Solver for this class is currently only compatible with
    linear spline interpolation.
    '''
    time_inv_ = copy(IndShockConsumerType.time_inv_)
    time_inv_.remove('Rfree')
    time_inv_ += ['Rboro', 'Rsave']

    def __init__(self,cycles=1,time_flow=True,**kwds):
        '''
        Instantiate a new ConsumerType with given data.
        See ConsumerParameters.init_kinked_R for a dictionary of
        the keywords that should be passed to the constructor.

        Parameters
        ----------
        cycles : int
            Number of times the sequence of periods should be solved.
        time_flow : boolean
            Whether time is currently "flowing" forward for this instance.

        Returns
        -------
        None
        '''
        params = init_kinked_R.copy()
        params.update(kwds)

        # Initialize a basic AgentType
        PerfForesightConsumerType.__init__(self,cycles=cycles,time_flow=time_flow,**params)

        # Add consumer-type specific objects, copying to create independent versions
        self.solveOnePeriod = solveConsKinkedR # kinked R solver
        self.update() # Make assets grid, income process, terminal solution

    def preSolve(self):
#        AgentType.preSolve(self)
        self.updateSolutionTerminal()

    def calcBoundingValues(self):
        '''
        Calculate human wealth plus minimum and maximum MPC in an infinite
        horizon model with only one period repeated indefinitely.  Store results
        as attributes of self.  Human wealth is the present discounted value of
        expected future income after receiving income this period, ignoring mort-
        ality.  The maximum MPC is the limit of the MPC as m --> mNrmMin.  The
        minimum MPC is the limit of the MPC as m --> infty.  This version deals
        with the different interest rates on borrowing vs saving.

        Parameters
        ----------
        None

        Returns
        -------
        None
        '''
        # Unpack the income distribution and get average and worst outcomes
        PermShkValsNext   = self.IncomeDstn[0][1]
        TranShkValsNext   = self.IncomeDstn[0][2]
        ShkPrbsNext       = self.IncomeDstn[0][0]
        ExIncNext         = np.dot(ShkPrbsNext,PermShkValsNext*TranShkValsNext)
        PermShkMinNext    = np.min(PermShkValsNext)
        TranShkMinNext    = np.min(TranShkValsNext)
        WorstIncNext      = PermShkMinNext*TranShkMinNext
        WorstIncPrb       = np.sum(ShkPrbsNext[(PermShkValsNext*TranShkValsNext)==WorstIncNext])

        # Calculate human wealth and the infinite horizon natural borrowing constraint
        hNrm              = (ExIncNext*self.PermGroFac[0]/self.Rsave)/(1.0-self.PermGroFac[0]/self.Rsave)
        temp              = self.PermGroFac[0]*PermShkMinNext/self.Rboro
        BoroCnstNat       = -TranShkMinNext*temp/(1.0-temp)

        PatFacTop = (self.DiscFac*self.LivPrb[0]*self.Rsave)**(1.0/self.CRRA)/self.Rsave
        PatFacBot = (self.DiscFac*self.LivPrb[0]*self.Rboro)**(1.0/self.CRRA)/self.Rboro
        if BoroCnstNat < self.BoroCnstArt:
            MPCmax    = 1.0 # if natural borrowing constraint is overridden by artificial one, MPCmax is 1
        else:
            MPCmax    = 1.0 - WorstIncPrb**(1.0/self.CRRA)*PatFacBot
        MPCmin = 1.0 - PatFacTop

        # Store the results as attributes of self
        self.hNrm   = hNrm
        self.MPCmin = MPCmin
        self.MPCmax = MPCmax

    def makeEulerErrorFunc(self,mMax=100,approx_inc_dstn=True):
        '''
        Creates a "normalized Euler error" function for this instance, mapping
        from market resources to "consumption error per dollar of consumption."
        Stores result in attribute eulerErrorFunc as an interpolated function.
        Has option to use approximate income distribution stored in self.IncomeDstn
        or to use a (temporary) very dense approximation.

        SHOULD BE INHERITED FROM ConsIndShockModel

        Parameters
        ----------
        mMax : float
            Maximum normalized market resources for the Euler error function.
        approx_inc_dstn : Boolean
            Indicator for whether to use the approximate discrete income distri-
            bution stored in self.IncomeDstn[0], or to use a very accurate
            discrete approximation instead.  When True, uses approximation in
            IncomeDstn; when False, makes and uses a very dense approximation.

        Returns
        -------
        None
        '''
        raise NotImplementedError()

    def getRfree(self):
        '''
        Returns an array of size self.AgentCount with self.Rboro or self.Rsave in each entry, based
        on whether self.aNrmNow >< 0.

        Parameters
        ----------
        None

        Returns
        -------
        RfreeNow : np.array
             Array of size self.AgentCount with risk free interest rate for each agent.
        '''
        RfreeNow = self.Rboro*np.ones(self.AgentCount)
        RfreeNow[self.aNrmNow > 0] = self.Rsave
        return RfreeNow

    def checkConditions(self,verbose=False):
        '''
        This method checks whether the instance's type satisfies the Absolute Impatience Condition (AIC), 
        the Return Impatience Condition (RIC), the Growth Impatience Condition (GIC), the Weak Return 
        Impatience Condition (WRIC), the Finite Human Wealth Condition (FHWC) and the Finite Value of
        Autarky Condition (FVAC). To check which conditions are relevant to the model at hand, a 
        reference to the relevant theoretical literature is made.

        Parameters
        ----------
        verbose : boolean
            Specifies different levels of verbosity of feedback. When False, it only reports whether the
            instance's type fails to satisfy a particular condition. When True, it reports all results, i.e.
            the factor values for all conditions.

        Returns
        -------
        None
        '''
        raise NotImplementedError()

# ==================================================================================
# = Functions for generating discrete income processes and simulated income shocks =
# ==================================================================================

def constructLognormalIncomeProcessUnemployment(parameters):
    '''
    Generates a list of discrete approximations to the income process for each
    life period, from end of life to beginning of life.  Permanent shocks are mean
    one lognormally distributed with standard deviation PermShkStd[t] during the
    working life, and degenerate at 1 in the retirement period.  Transitory shocks
    are mean one lognormally distributed with a point mass at IncUnemp with
    probability UnempPrb while working; they are mean one with a point mass at
    IncUnempRet with probability UnempPrbRet.  Retirement occurs
    after t=T_retire periods of working.

    Note 1: All time in this function runs forward, from t=0 to t=T

    Note 2: All parameters are passed as attributes of the input parameters.

    Parameters (passed as attributes of the input parameters)
    ----------
    PermShkStd : [float]
        List of standard deviations in log permanent income uncertainty during
        the agent's life.
    PermShkCount : int
        The number of approximation points to be used in the discrete approxima-
        tion to the permanent income shock distribution.
    TranShkStd : [float]
        List of standard deviations in log transitory income uncertainty during
        the agent's life.
    TranShkCount : int
        The number of approximation points to be used in the discrete approxima-
        tion to the permanent income shock distribution.
    UnempPrb : float
        The probability of becoming unemployed during the working period.
    UnempPrbRet : float
        The probability of not receiving typical retirement income when retired.
    T_retire : int
        The index value for the final working period in the agent's life.
        If T_retire <= 0 then there is no retirement.
    IncUnemp : float
        Transitory income received when unemployed.
    IncUnempRet : float
        Transitory income received while "unemployed" when retired.
    T_cycle :  int
        Total number of non-terminal periods in the consumer's sequence of periods.

    Returns
    -------
    IncomeDstn :  [[np.array]]
        A list with T_cycle elements, each of which is a list of three arrays
        representing a discrete approximation to the income process in a period.
        Order: probabilities, permanent shocks, transitory shocks.
    PermShkDstn : [[np.array]]
        A list with T_cycle elements, each of which is a list of two arrays
        representing a discrete approximation to the permanent income shocks.
    TranShkDstn : [[np.array]]
        A list with T_cycle elements, each of which is a list of two arrays
        representing a discrete approximation to the transitory income shocks.
    '''
    # Unpack the parameters from the input
    PermShkStd    = parameters.PermShkStd
    PermShkCount  = parameters.PermShkCount
    TranShkStd    = parameters.TranShkStd
    TranShkCount  = parameters.TranShkCount
    T_cycle       = parameters.T_cycle
    T_retire      = parameters.T_retire
    UnempPrb      = parameters.UnempPrb
    IncUnemp      = parameters.IncUnemp
    UnempPrbRet   = parameters.UnempPrbRet
    IncUnempRet   = parameters.IncUnempRet

    IncomeDstn    = [] # Discrete approximations to income process in each period
    PermShkDstn   = [] # Discrete approximations to permanent income shocks
    TranShkDstn   = [] # Discrete approximations to transitory income shocks

    # Fill out a simple discrete RV for retirement, with value 1.0 (mean of shocks)
    # in normal times; value 0.0 in "unemployment" times with small prob.
    if T_retire > 0:
        if UnempPrbRet > 0:
            PermShkValsRet  = np.array([1.0, 1.0])    # Permanent income is deterministic in retirement (2 states for temp income shocks)
            TranShkValsRet  = np.array([IncUnempRet,
                                        (1.0-UnempPrbRet*IncUnempRet)/(1.0-UnempPrbRet)])
            ShkPrbsRet      = np.array([UnempPrbRet, 1.0-UnempPrbRet])
        else:
            PermShkValsRet  = np.array([1.0])
            TranShkValsRet  = np.array([1.0])
            ShkPrbsRet      = np.array([1.0])
        IncomeDstnRet = [ShkPrbsRet,PermShkValsRet,TranShkValsRet]

    # Loop to fill in the list of IncomeDstn random variables.
    for t in range(T_cycle): # Iterate over all periods, counting forward

        if T_retire > 0 and t >= T_retire:
            # Then we are in the "retirement period" and add a retirement income object.
            IncomeDstn.append(deepcopy(IncomeDstnRet))
            PermShkDstn.append([np.array([1.0]),np.array([1.0])])
            TranShkDstn.append([ShkPrbsRet,TranShkValsRet])
        else:
            # We are in the "working life" periods.
            TranShkDstn_t    = approxMeanOneLognormal(N=TranShkCount, sigma=TranShkStd[t], tail_N=0)
            if UnempPrb > 0:
                TranShkDstn_t = addDiscreteOutcomeConstantMean(TranShkDstn_t, p=UnempPrb, x=IncUnemp)
            PermShkDstn_t    = approxMeanOneLognormal(N=PermShkCount, sigma=PermShkStd[t], tail_N=0)
            IncomeDstn.append(combineIndepDstns(PermShkDstn_t,TranShkDstn_t)) # mix the independent distributions
            PermShkDstn.append(PermShkDstn_t)
            TranShkDstn.append(TranShkDstn_t)
    return IncomeDstn, PermShkDstn, TranShkDstn


def applyFlatIncomeTax(IncomeDstn,tax_rate,T_retire,unemployed_indices=[],transitory_index=2):
    '''
    Applies a flat income tax rate to all employed income states during the working
    period of life (those before T_retire).  Time runs forward in this function.

    Parameters
    ----------
    IncomeDstn : [income distributions]
        The discrete approximation to the income distribution in each time period.
    tax_rate : float
        A flat income tax rate to be applied to all employed income.
    T_retire : int
        The time index after which the agent retires.
    unemployed_indices : [int]
        Indices of transitory shocks that represent unemployment states (no tax).
    transitory_index : int
        The index of each element of IncomeDstn representing transitory shocks.

    Returns
    -------
    IncomeDstn_new : [income distributions]
        The updated income distributions, after applying the tax.
    '''
    IncomeDstn_new = deepcopy(IncomeDstn)
    i = transitory_index
    for t in range(len(IncomeDstn)):
        if t < T_retire:
            for j in range((IncomeDstn[t][i]).size):
                if j not in unemployed_indices:
                    IncomeDstn_new[t][i][j] = IncomeDstn[t][i][j]*(1-tax_rate)
    return IncomeDstn_new

# =======================================================
# ================ Other useful functions ===============
# =======================================================

def constructAssetsGrid(parameters):
    '''
    Constructs the base grid of post-decision states, representing end-of-period
    assets above the absolute minimum.

    All parameters are passed as attributes of the single input parameters.  The
    input can be an instance of a ConsumerType, or a custom Parameters class.

    Parameters
    ----------
    aXtraMin:                  float
        Minimum value for the a-grid
    aXtraMax:                  float
        Maximum value for the a-grid
    aXtraCount:                 int
        Size of the a-grid
    aXtraExtra:                [float]
        Extra values for the a-grid.
    exp_nest:               int
        Level of nesting for the exponentially spaced grid

    Returns
    -------
    aXtraGrid:     np.ndarray
        Base array of values for the post-decision-state grid.
    '''
    # Unpack the parameters
    aXtraMin     = parameters.aXtraMin
    aXtraMax     = parameters.aXtraMax
    aXtraCount   = parameters.aXtraCount
    aXtraExtra   = parameters.aXtraExtra
    grid_type    = 'exp_mult'
    exp_nest     = parameters.aXtraNestFac

    # Set up post decision state grid:
    aXtraGrid = None
    if grid_type == "linear":
        aXtraGrid = np.linspace(aXtraMin, aXtraMax, aXtraCount)
    elif grid_type == "exp_mult":
        aXtraGrid = makeGridExpMult(ming=aXtraMin, maxg=aXtraMax, ng=aXtraCount, timestonest=exp_nest)
    else:
        raise Exception("grid_type not recognized in __init__." + \
                         "Please ensure grid_type is 'linear' or 'exp_mult'")

    # Add in additional points for the grid:
    for a in aXtraExtra:
        if (a is not None):
            if a not in aXtraGrid:
                j      = aXtraGrid.searchsorted(a)
                aXtraGrid = np.insert(aXtraGrid, j, a)

    return aXtraGrid


# Make a dictionary to specify a lifecycle consumer with a finite horizon
init_lifecycle = copy(init_idiosyncratic_shocks)
init_lifecycle['PermGroFac'] = [1.01,1.01,1.01,1.01,1.01,1.02,1.02,1.02,1.02,1.02]
init_lifecycle['PermShkStd'] = [0.1,0.2,0.1,0.2,0.1,0.2,0.1,0,0,0]
init_lifecycle['TranShkStd'] = [0.3,0.2,0.1,0.3,0.2,0.1,0.3,0,0,0]
init_lifecycle['LivPrb']     = [0.99,0.9,0.8,0.7,0.6,0.5,0.4,0.3,0.2,0.1]
init_lifecycle['T_cycle']    = 10
init_lifecycle['T_retire']   = 7
init_lifecycle['T_age']      = 11 # Make sure that old people die at terminal age and don't turn into newborns!

# Make a dictionary to specify an infinite consumer with a four period cycle
init_cyclical = copy(init_idiosyncratic_shocks)
init_cyclical['PermGroFac'] = [1.082251, 2.8, 0.3, 1.1]
init_cyclical['PermShkStd'] = [0.1,0.1,0.1,0.1]
init_cyclical['TranShkStd'] = [0.1,0.1,0.1,0.1]
init_cyclical['LivPrb']     = 4*[0.98]
init_cyclical['T_cycle']    = 4
<|MERGE_RESOLUTION|>--- conflicted
+++ resolved
@@ -29,6 +29,7 @@
                            combineIndepDstns, makeGridExpMult, CRRAutility, CRRAutilityP, \
                            CRRAutilityPP, CRRAutilityP_inv, CRRAutility_invP, CRRAutility_inv, \
                            CRRAutilityP_invP
+
 
 __all__ = ['ConsumerSolution', 'ValueFunc', 'MargValueFunc', 'MargMargValueFunc',
 'ConsPerfForesightSolver', 'ConsIndShockSetup', 'ConsIndShockSolverBasic',
@@ -1638,12 +1639,8 @@
         -------
         None
         '''
-<<<<<<< HEAD
 
         params = init_perfect_foresight.copy()
-=======
-        params = Params.init_perfect_foresight.copy()
->>>>>>> 76e7aee5
         params.update(kwds)
         kwds = params
 
@@ -1918,7 +1915,6 @@
             if verbose:
                 print(' Therefore, for a perfect foresight consumer the ratio of individual wealth to permanent income is expected to grow toward infinity.')
             print()
-        
 
     def checkRIC(self, thorn,verbose,public_call):
         '''
@@ -2900,7 +2896,6 @@
 
     return aXtraGrid
 
-
 # Make a dictionary to specify a lifecycle consumer with a finite horizon
 init_lifecycle = copy(init_idiosyncratic_shocks)
 init_lifecycle['PermGroFac'] = [1.01,1.01,1.01,1.01,1.01,1.02,1.02,1.02,1.02,1.02]
