'''
Classes to solve canonical consumption-savings models with idiosyncratic shocks
to income.  All models here assume CRRA utility with geometric discounting, no
bequest motive, and income shocks are fully transitory or fully permanent.

It currently solves three types of models:
   1) A very basic "perfect foresight" consumption-savings model with no uncertainty.
   2) A consumption-savings model with risk over transitory and permanent income shocks.
   3) The model described in (2), with an interest rate for debt that differs
      from the interest rate for savings.

See NARK for information on variable naming conventions.
See HARK documentation for mathematical descriptions of the models being solved.
'''
from __future__ import division
from __future__ import print_function
from __future__ import absolute_import
from builtins import str
from builtins import range
from builtins import object
from copy import copy, deepcopy
import numpy as np
from scipy.optimize import newton
from HARK import AgentType, Solution, NullFunc, HARKobject
from HARK.utilities import warnings  # Because of "patch" to warnings modules
from HARK.interpolation import CubicInterp, LowerEnvelope, LinearInterp
from HARK.simulation import drawDiscrete, drawLognormal, drawUniform
from HARK.utilities import approxMeanOneLognormal, addDiscreteOutcomeConstantMean,\
                           combineIndepDstns, makeGridExpMult, CRRAutility, CRRAutilityP, \
                           CRRAutilityPP, CRRAutilityP_inv, CRRAutility_invP, CRRAutility_inv, \
                           CRRAutilityP_invP


__all__ = ['ConsumerSolution', 'ValueFunc', 'MargValueFunc', 'MargMargValueFunc',
'ConsPerfForesightSolver', 'ConsIndShockSetup', 'ConsIndShockSolverBasic',
'ConsIndShockSolver', 'ConsKinkedRsolver', 'PerfForesightConsumerType',
'IndShockConsumerType', 'KinkedRconsumerType',
           'init_perfect_foresight','init_idiosyncratic_shocks','init_kinked_R',
           'init_lifecycle','init_cyclical']

utility       = CRRAutility
utilityP      = CRRAutilityP
utilityPP     = CRRAutilityPP
utilityP_inv  = CRRAutilityP_inv
utility_invP  = CRRAutility_invP
utility_inv   = CRRAutility_inv
utilityP_invP = CRRAutilityP_invP

# =====================================================================
# === Classes that help solve consumption-saving models ===
# =====================================================================

class ConsumerSolution(Solution):
    '''
    A class representing the solution of a single period of a consumption-saving
    problem.  The solution must include a consumption function and marginal
    value function.

    Here and elsewhere in the code, Nrm indicates that variables are normalized
    by permanent income.
    '''
    distance_criteria = ['vPfunc']

    def __init__(self, cFunc=None, vFunc=None,
                       vPfunc=None, vPPfunc=None,
                       mNrmMin=None, hNrm=None, MPCmin=None, MPCmax=None):
        '''
        The constructor for a new ConsumerSolution object.

        Parameters
        ----------
        cFunc : function
            The consumption function for this period, defined over market
            resources: c = cFunc(m).
        vFunc : function
            The beginning-of-period value function for this period, defined over
            market resources: v = vFunc(m).
        vPfunc : function
            The beginning-of-period marginal value function for this period,
            defined over market resources: vP = vPfunc(m).
        vPPfunc : function
            The beginning-of-period marginal marginal value function for this
            period, defined over market resources: vPP = vPPfunc(m).
        mNrmMin : float
            The minimum allowable market resources for this period; the consump-
            tion function (etc) are undefined for m < mNrmMin.
        hNrm : float
            Human wealth after receiving income this period: PDV of all future
            income, ignoring mortality.
        MPCmin : float
            Infimum of the marginal propensity to consume this period.
            MPC --> MPCmin as m --> infinity.
        MPCmax : float
            Supremum of the marginal propensity to consume this period.
            MPC --> MPCmax as m --> mNrmMin.

        Returns
        -------
        None
        '''
        # Change any missing function inputs to NullFunc
        self.cFunc = cFunc if cFunc is not None else NullFunc()
        self.vFunc = vFunc if vFunc is not None else NullFunc()
        self.vPfunc = vPfunc if vPfunc is not None else NullFunc()
        # vPFunc = NullFunc() if vPfunc is None else vPfunc
        self.vPPfunc = vPPfunc if vPPfunc is not None else NullFunc()
        self.mNrmMin      = mNrmMin
        self.hNrm         = hNrm
        self.MPCmin       = MPCmin
        self.MPCmax       = MPCmax

    def appendSolution(self,new_solution):
        '''
        Appends one solution to another to create a ConsumerSolution whose
        attributes are lists.  Used in ConsMarkovModel, where we append solutions
        *conditional* on a particular value of a Markov state to each other in
        order to get the entire solution.

        Parameters
        ----------
        new_solution : ConsumerSolution
            The solution to a consumption-saving problem; each attribute is a
            list representing state-conditional values or functions.

        Returns
        -------
        None
        '''
        if type(self.cFunc)!=list:
            # Then we assume that self is an empty initialized solution instance.
            # Begin by checking this is so.
            assert NullFunc().distance(self.cFunc) == 0, 'appendSolution called incorrectly!'

            # We will need the attributes of the solution instance to be lists.  Do that here.
            self.cFunc       = [new_solution.cFunc]
            self.vFunc       = [new_solution.vFunc]
            self.vPfunc      = [new_solution.vPfunc]
            self.vPPfunc     = [new_solution.vPPfunc]
            self.mNrmMin     = [new_solution.mNrmMin]
        else:
            self.cFunc.append(new_solution.cFunc)
            self.vFunc.append(new_solution.vFunc)
            self.vPfunc.append(new_solution.vPfunc)
            self.vPPfunc.append(new_solution.vPPfunc)
            self.mNrmMin.append(new_solution.mNrmMin)


class ValueFunc(HARKobject):
    '''
    A class for representing a value function.  The underlying interpolation is
    in the space of (m,u_inv(v)); this class "re-curves" to the value function.
    '''
    distance_criteria = ['func','CRRA']

    def __init__(self,vFuncNvrs,CRRA):
        '''
        Constructor for a new value function object.

        Parameters
        ----------
        vFuncNvrs : function
            A real function representing the value function composed with the
            inverse utility function, defined on market resources: u_inv(vFunc(m))
        CRRA : float
            Coefficient of relative risk aversion.

        Returns
        -------
        None
        '''
        self.func = deepcopy(vFuncNvrs)
        self.CRRA = CRRA

    def __call__(self,m):
        '''
        Evaluate the value function at given levels of market resources m.

        Parameters
        ----------
        m : float or np.array
            Market resources (normalized by permanent income) whose value is to
            be found.

        Returns
        -------
        v : float or np.array
            Lifetime value of beginning this period with market resources m; has
            same size as input m.
        '''
        return utility(self.func(m),gam=self.CRRA)


class MargValueFunc(HARKobject):
    '''
    A class for representing a marginal value function in models where the
    standard envelope condition of v'(m) = u'(c(m)) holds (with CRRA utility).
    '''
    distance_criteria = ['cFunc','CRRA']

    def __init__(self,cFunc,CRRA):
        '''
        Constructor for a new marginal value function object.

        Parameters
        ----------
        cFunc : function
            A real function representing the marginal value function composed
            with the inverse marginal utility function, defined on market
            resources: uP_inv(vPfunc(m)).  Called cFunc because when standard
            envelope condition applies, uP_inv(vPfunc(m)) = cFunc(m).
        CRRA : float
            Coefficient of relative risk aversion.

        Returns
        -------
        None
        '''
        self.cFunc = deepcopy(cFunc)
        self.CRRA = CRRA

    def __call__(self,m):
        '''
        Evaluate the marginal value function at given levels of market resources m.

        Parameters
        ----------
        m : float or np.array
            Market resources (normalized by permanent income) whose marginal
            value is to be found.

        Returns
        -------
        vP : float or np.array
            Marginal lifetime value of beginning this period with market
            resources m; has same size as input m.
        '''
        return utilityP(self.cFunc(m),gam=self.CRRA)

    def derivative(self,m):
        '''
        Evaluate the derivative of the marginal value function at given levels
        of market resources m; this is the marginal marginal value function.

        Parameters
        ----------
        m : float or np.array
            Market resources (normalized by permanent income) whose marginal
            marginal value is to be found.

        Returns
        -------
        vPP : float or np.array
            Marginal marginal lifetime value of beginning this period with market
            resources m; has same size as input m.
        '''
        c, MPC = self.cFunc.eval_with_derivative(m)
        return MPC*utilityPP(c,gam=self.CRRA)


class MargMargValueFunc(HARKobject):
    '''
    A class for representing a marginal marginal value function in models where
    the standard envelope condition of v'(m) = u'(c(m)) holds (with CRRA utility).
    '''
    distance_criteria = ['cFunc','CRRA']

    def __init__(self,cFunc,CRRA):
        '''
        Constructor for a new marginal marginal value function object.

        Parameters
        ----------
        cFunc : function
            A real function representing the marginal value function composed
            with the inverse marginal utility function, defined on market
            resources: uP_inv(vPfunc(m)).  Called cFunc because when standard
            envelope condition applies, uP_inv(vPfunc(m)) = cFunc(m).
        CRRA : float
            Coefficient of relative risk aversion.

        Returns
        -------
        None
        '''
        self.cFunc = deepcopy(cFunc)
        self.CRRA = CRRA

    def __call__(self,m):
        '''
        Evaluate the marginal marginal value function at given levels of market
        resources m.

        Parameters
        ----------
        m : float or np.array
            Market resources (normalized by permanent income) whose marginal
            marginal value is to be found.

        Returns
        -------
        vPP : float or np.array
            Marginal marginal lifetime value of beginning this period with market
            resources m; has same size as input m.
        '''
        c, MPC = self.cFunc.eval_with_derivative(m)
        return MPC*utilityPP(c,gam=self.CRRA)




# =====================================================================
# === Classes and functions that solve consumption-saving models ===
# =====================================================================

class ConsPerfForesightSolver(object):
    '''
    A class for solving a one period perfect foresight consumption-saving problem.
    An instance of this class is created by the function solvePerfForesight in each period.
    '''
    def __init__(self,solution_next,DiscFac,LivPrb,CRRA,Rfree,PermGroFac,BoroCnstArt,MaxKinks):
        '''
        Constructor for a new ConsPerfForesightSolver.

        Parameters
        ----------
        solution_next : ConsumerSolution
            The solution to next period's one-period problem.
        DiscFac : float
            Intertemporal discount factor for future utility.
        LivPrb : float
            Survival probability; likelihood of being alive at the beginning of
            the next period.
        CRRA : float
            Coefficient of relative risk aversion.
        Rfree : float
            Risk free interest factor on end-of-period assets.
        PermGroFac : float
            Expected permanent income growth factor at the end of this period.
        BoroCnstArt : float or None
            Artificial borrowing constraint, as a multiple of permanent income.
            Can be None, indicating no artificial constraint.
        MaxKinks : int
            Maximum number of kink points to allow in the consumption function;
            additional points will be thrown out.  Only relevant in infinite
            horizon model with artificial borrowing constraint.

        Returns:
        ----------
        None
        '''
        # We ask that HARK users define single-letter variables they use in a dictionary
        # attribute called notation. Do that first.
        self.notation = {'a': 'assets after all actions',
                         'm': 'market resources at decision time',
                         'c': 'consumption'}
        self.assignParameters(solution_next,DiscFac,LivPrb,CRRA,Rfree,PermGroFac,BoroCnstArt,MaxKinks)

    def assignParameters(self,solution_next,DiscFac,LivPrb,CRRA,Rfree,PermGroFac,BoroCnstArt,MaxKinks):
        '''
        Saves necessary parameters as attributes of self for use by other methods.

        Parameters
        ----------
        solution_next : ConsumerSolution
            The solution to next period's one period problem.
        DiscFac : float
            Intertemporal discount factor for future utility.
        LivPrb : float
            Survival probability; likelihood of being alive at the beginning of
            the succeeding period.
        CRRA : float
            Coefficient of relative risk aversion.
        Rfree : float
            Risk free interest factor on end-of-period assets.
        PermGroFac : float
            Expected permanent income growth factor at the end of this period.
        BoroCnstArt : float or None
            Artificial borrowing constraint, as a multiple of permanent income.
            Can be None, indicating no artificial constraint.
        MaxKinks : int
            Maximum number of kink points to allow in the consumption function;
            additional points will be thrown out.

        Returns
        -------
        None
        '''
        self.solution_next  = solution_next
        self.DiscFac        = DiscFac
        self.LivPrb         = LivPrb
        self.CRRA           = CRRA
        self.Rfree          = Rfree
        self.PermGroFac     = PermGroFac
        self.MaxKinks       = MaxKinks
        self.BoroCnstArt    = BoroCnstArt

    def defUtilityFuncs(self):
        '''
        Defines CRRA utility function for this period (and its derivatives),
        saving them as attributes of self for other methods to use.

        Parameters
        ----------
        None

        Returns
        -------
        None
        '''
        self.u   = lambda c : utility(c,gam=self.CRRA)  # utility function
        self.uP  = lambda c : utilityP(c,gam=self.CRRA) # marginal utility function
        self.uPP = lambda c : utilityPP(c,gam=self.CRRA)# marginal marginal utility function

    def defValueFuncs(self):
        '''
        Defines the value and marginal value functions for this period.
        Uses the fact that for a perfect foresight CRRA utility problem,
        if the MPC in period t is :math:`\kappa_{t}`, and relative risk 
        aversion :math:`\rho`, then the inverse value vFuncNvrs has a 
        constant slope of :math:`\kappa_{t}^{-\rho/(1-\rho)}` and 
        vFuncNvrs has value of zero at the lower bound of market resources 
        mNrmMin.  See PerfForesightConsumerType.ipynb documentation notebook
        for a brief explanation and the links below for a fuller treatment.
            
        https://econ.jhu.edu/people/ccarroll/public/lecturenotes/consumption/PerfForesightCRRA/#vFuncAnalytical
        https://econ.jhu.edu/people/ccarroll/SolvingMicroDSOPs/#vFuncPF

        Parameters
        ----------
        None

        Returns
        -------
        None
        '''

        # See the PerfForesightConsumerType.ipynb documentation notebook for the derivations
        vFuncNvrsSlope = self.MPCmin**(-self.CRRA/(1.0-self.CRRA)) 
        vFuncNvrs      = LinearInterp(np.array([self.mNrmMinNow, self.mNrmMinNow+1.0]),np.array([0.0, vFuncNvrsSlope]))
        self.vFunc     = ValueFunc(vFuncNvrs,self.CRRA)
        self.vPfunc    = MargValueFunc(self.cFunc,self.CRRA)

    def makePFcFunc(self):
        '''
        Makes the (linear) consumption function for this period.

        Parameters
        ----------
        None

        Returns
        -------
        None
        '''
        # Use a local value of BoroCnstArt to prevent comparing None and float below.
        if self.BoroCnstArt is None:
            BoroCnstArt = -np.inf
        else:
            BoroCnstArt = self.BoroCnstArt
        
        # Calculate human wealth this period
        self.hNrmNow = (self.PermGroFac/self.Rfree)*(self.solution_next.hNrm + 1.0)
        
        # Calculate the lower bound of the marginal propensity to consume
        PatFac       = ((self.Rfree*self.DiscFacEff)**(1.0/self.CRRA))/self.Rfree
        self.MPCmin  = 1.0/(1.0 + PatFac/self.solution_next.MPCmin)
        
        # Extract the discrete kink points in next period's consumption function;
        # don't take the last one, as it only defines the extrapolation and is not a kink.
        mNrmNext = self.solution_next.cFunc.x_list[:-1]
        cNrmNext = self.solution_next.cFunc.y_list[:-1]
        
        # Calculate the end-of-period asset values that would reach those kink points
        # next period, then invert the first order condition to get consumption. Then
        # find the endogenous gridpoint (kink point) today that corresponds to each kink
        aNrmNow = (self.PermGroFac/self.Rfree)*(mNrmNext-1.0)
        cNrmNow = (self.DiscFacEff*self.Rfree)**(-1./self.CRRA)*(self.PermGroFac*cNrmNext)
        mNrmNow = aNrmNow + cNrmNow
        
        # Add an additional point to the list of gridpoints for the extrapolation,
        # using the new value of the lower bound of the MPC.
        mNrmNow = np.append(mNrmNow, mNrmNow[-1] + 1.0)
        cNrmNow = np.append(cNrmNow, cNrmNow[-1] + self.MPCmin)
        
        # If the artificial borrowing constraint binds, combine the constrained and
        # unconstrained consumption functions.
        if BoroCnstArt > mNrmNow[0]:
            # Find the highest index where constraint binds
            cNrmCnst = mNrmNow - BoroCnstArt
            CnstBinds = cNrmCnst < cNrmNow
            idx = np.where(CnstBinds)[0][-1]
            
            if idx < (mNrmNow.size-1):
                # If it is not the *very last* index, find the the critical level
                # of mNrm where the artificial borrowing contraint begins to bind.
                d0 = cNrmNow[idx] - cNrmCnst[idx]
                d1 = cNrmCnst[idx+1] - cNrmNow[idx+1]
                m0 = mNrmNow[idx]
                m1 = mNrmNow[idx+1]
                alpha = d0/(d0 + d1)
                mCrit = m0 + alpha*(m1 - m0)
                
                # Adjust the grids of mNrm and cNrm to account for the borrowing constraint.
                cCrit = mCrit - BoroCnstArt
                mNrmNow = np.concatenate(([BoroCnstArt, mCrit], mNrmNow[(idx+1):]))
                cNrmNow = np.concatenate(([0., cCrit], cNrmNow[(idx+1):]))
                
            else:
                # If it *is* the very last index, then there are only three points
                # that characterize the consumption function: the artificial borrowing
                # constraint, the constraint kink, and the extrapolation point.
                mXtra = cNrmNow[-1] - cNrmCnst[-1]/(1.0 - self.MPCmin)
                mCrit = mNrmNow[-1] + mXtra
                cCrit = mCrit - BoroCnstArt
                mNrmNow = np.array([BoroCnstArt, mCrit, mCrit + 1.0])
                cNrmNow = np.array([0., cCrit, cCrit + self.MPCmin])
                
        # If the mNrm and cNrm grids have become too large, throw out the last
        # kink point, being sure to adjust the extrapolation.
        if mNrmNow.size > self.MaxKinks:
            mNrmNow = np.concatenate((mNrmNow[:-2], [mNrmNow[-3] + 1.0]))
            cNrmNow = np.concatenate((cNrmNow[:-2], [cNrmNow[-3] + self.MPCmin]))
        
        # Construct the consumption function as a linear interpolation.
        self.cFunc = LinearInterp(mNrmNow, cNrmNow)
        
        # Calculate the upper bound of the MPC as the slope of the bottom segment.
        self.MPCmax = (cNrmNow[1] - cNrmNow[0]) / (mNrmNow[1] - mNrmNow[0])
        
        # Add two attributes to enable calculation of steady state market resources.
        self.ExIncNext = 1.0 # Perfect foresight income of 1
        self.mNrmMinNow = mNrmNow[0] # Relabeling for compatibility with addSSmNrm
        
        
    def addSSmNrm(self,solution):
        '''
        Finds steady state (normalized) market resources and adds it to the
        solution.  This is the level of market resources such that the expectation
        of market resources in the next period is unchanged.  This value doesn't
        necessarily exist.

        Parameters
        ----------
        solution : ConsumerSolution
            Solution to this period's problem, which must have attribute cFunc.
        Returns
        -------
        solution : ConsumerSolution
            Same solution that was passed, but now with the attribute mNrmSS.
        '''
        # Make a linear function of all combinations of c and m that yield mNext = mNow
        mZeroChangeFunc = lambda m : (1.0-self.PermGroFac/self.Rfree)*m + (self.PermGroFac/self.Rfree)*self.ExIncNext

        # Find the steady state level of market resources
        searchSSfunc = lambda m : solution.cFunc(m) - mZeroChangeFunc(m) # A zero of this is SS market resources
        m_init_guess = self.mNrmMinNow + self.ExIncNext # Minimum market resources plus next income is okay starting guess
        try:
            mNrmSS = newton(searchSSfunc,m_init_guess)
        except:
            mNrmSS = None

        # Add mNrmSS to the solution and return it
        solution.mNrmSS = mNrmSS
        return solution

    def solve(self):
        '''
        Solves the one period perfect foresight consumption-saving problem.

        Parameters
        ----------
        None

        Returns
        -------
        solution : ConsumerSolution
            The solution to this period's problem.
        '''
        self.defUtilityFuncs()
        self.DiscFacEff = self.DiscFac*self.LivPrb
        self.makePFcFunc()
        self.defValueFuncs()
        solution = ConsumerSolution(cFunc=self.cFunc, vFunc=self.vFunc, vPfunc=self.vPfunc,
                                    mNrmMin=self.mNrmMinNow, hNrm=self.hNrmNow,
                                    MPCmin=self.MPCmin, MPCmax=self.MPCmax)
        solution = self.addSSmNrm(solution)
        return solution


def solvePerfForesight(solution_next,DiscFac,LivPrb,CRRA,Rfree,PermGroFac,BoroCnstArt,MaxKinks):
    '''
    Solves a single period consumption-saving problem for a consumer with perfect foresight.

    Parameters
    ----------
    solution_next : ConsumerSolution
        The solution to next period's one period problem.
    DiscFac : float
        Intertemporal discount factor for future utility.
    LivPrb : float
        Survival probability; likelihood of being alive at the beginning of
        the succeeding period.
    CRRA : float
        Coefficient of relative risk aversion.
    Rfree : float
        Risk free interest factor on end-of-period assets.
    PermGroFac : float
        Expected permanent income growth factor at the end of this period.
    BoroCnstArt : float or None
        Artificial borrowing constraint, as a multiple of permanent income.
        Can be None, indicating no artificial constraint.
    MaxKinks : int
        Maximum number of kink points to allow in the consumption function;
        additional points will be thrown out.  Only relevant in infinite horizon
        models with artificial borrowing constraint.

    Returns
    -------
    solution_now : ConsumerSolution
        The solution to this period's problem.
    '''
    
    solver = ConsPerfForesightSolver(solution_next,DiscFac,LivPrb,CRRA,Rfree,PermGroFac,BoroCnstArt,MaxKinks)
    solution_now = solver.solve()
    return solution_now


###############################################################################
###############################################################################
class ConsIndShockSetup(ConsPerfForesightSolver):
    '''
    A superclass for solvers of one period consumption-saving problems with
    constant relative risk aversion utility and permanent and transitory shocks
    to income.  Has methods to set up but not solve the one period problem.
    '''
    def __init__(self,solution_next,IncomeDstn,LivPrb,DiscFac,CRRA,Rfree,
                      PermGroFac,BoroCnstArt,aXtraGrid,vFuncBool,CubicBool):
        '''
        Constructor for a new solver-setup for problems with income subject to
        permanent and transitory shocks.

        Parameters
        ----------
        solution_next : ConsumerSolution
            The solution to next period's one period problem.
        IncomeDstn : [np.array]
            A list containing three arrays of floats, representing a discrete
            approximation to the income process between the period being solved
            and the one immediately following (in solution_next). Order: event
            probabilities, permanent shocks, transitory shocks.
        LivPrb : float
            Survival probability; likelihood of being alive at the beginning of
            the succeeding period.
        DiscFac : float
            Intertemporal discount factor for future utility.
        CRRA : float
            Coefficient of relative risk aversion.
        Rfree : float
            Risk free interest factor on end-of-period assets.
        PermGroFac : float
            Expected permanent income growth factor at the end of this period.
        BoroCnstArt: float or None
            Borrowing constraint for the minimum allowable assets to end the
            period with.  If it is less than the natural borrowing constraint,
            then it is irrelevant; BoroCnstArt=None indicates no artificial bor-
            rowing constraint.
        aXtraGrid: np.array
            Array of "extra" end-of-period asset values-- assets above the
            absolute minimum acceptable level.
        vFuncBool: boolean
            An indicator for whether the value function should be computed and
            included in the reported solution.
        CubicBool: boolean
            An indicator for whether the solver should use cubic or linear inter-
            polation.

        Returns
        -------
        None
        '''
        self.assignParameters(solution_next,IncomeDstn,LivPrb,DiscFac,CRRA,Rfree,
                                PermGroFac,BoroCnstArt,aXtraGrid,vFuncBool,CubicBool)
        self.defUtilityFuncs()

    def assignParameters(self,solution_next,IncomeDstn,LivPrb,DiscFac,CRRA,Rfree,
                                PermGroFac,BoroCnstArt,aXtraGrid,vFuncBool,CubicBool):
        '''
        Assigns period parameters as attributes of self for use by other methods

        Parameters
        ----------
        solution_next : ConsumerSolution
            The solution to next period's one period problem.
        IncomeDstn : [np.array]
            A list containing three arrays of floats, representing a discrete
            approximation to the income process between the period being solved
            and the one immediately following (in solution_next). Order: event
            probabilities, permanent shocks, transitory shocks.
        LivPrb : float
            Survival probability; likelihood of being alive at the beginning of
            the succeeding period.
        DiscFac : float
            Intertemporal discount factor for future utility.
        CRRA : float
            Coefficient of relative risk aversion.
        Rfree : float
            Risk free interest factor on end-of-period assets.
        PermGroFac : float
            Expected permanent income growth factor at the end of this period.
        BoroCnstArt: float or None
            Borrowing constraint for the minimum allowable assets to end the
            period with.  If it is less than the natural borrowing constraint,
            then it is irrelevant; BoroCnstArt=None indicates no artificial bor-
            rowing constraint.
        aXtraGrid: np.array
            Array of "extra" end-of-period asset values-- assets above the
            absolute minimum acceptable level.
        vFuncBool: boolean
            An indicator for whether the value function should be computed and
            included in the reported solution.
        CubicBool: boolean
            An indicator for whether the solver should use cubic or linear inter-
            polation.

        Returns
        -------
        none
        '''
        ConsPerfForesightSolver.assignParameters(self,solution_next,DiscFac,LivPrb,
                                                CRRA,Rfree,PermGroFac,BoroCnstArt,None)
        self.aXtraGrid      = aXtraGrid
        self.IncomeDstn     = IncomeDstn
        self.vFuncBool      = vFuncBool
        self.CubicBool      = CubicBool


    def defUtilityFuncs(self):
        '''
        Defines CRRA utility function for this period (and its derivatives,
        and their inverses), saving them as attributes of self for other methods
        to use.

        Parameters
        ----------
        none

        Returns
        -------
        none
        '''
        ConsPerfForesightSolver.defUtilityFuncs(self)
        self.uPinv     = lambda u : utilityP_inv(u,gam=self.CRRA)
        self.uPinvP    = lambda u : utilityP_invP(u,gam=self.CRRA)
        self.uinvP     = lambda u : utility_invP(u,gam=self.CRRA)
        if self.vFuncBool:
            self.uinv  = lambda u : utility_inv(u,gam=self.CRRA)


    def setAndUpdateValues(self,solution_next,IncomeDstn,LivPrb,DiscFac):
        '''
        Unpacks some of the inputs (and calculates simple objects based on them),
        storing the results in self for use by other methods.  These include:
        income shocks and probabilities, next period's marginal value function
        (etc), the probability of getting the worst income shock next period,
        the patience factor, human wealth, and the bounding MPCs.

        Parameters
        ----------
        solution_next : ConsumerSolution
            The solution to next period's one period problem.
        IncomeDstn : [np.array]
            A list containing three arrays of floats, representing a discrete
            approximation to the income process between the period being solved
            and the one immediately following (in solution_next). Order: event
            probabilities, permanent shocks, transitory shocks.
        LivPrb : float
            Survival probability; likelihood of being alive at the beginning of
            the succeeding period.
        DiscFac : float
            Intertemporal discount factor for future utility.

        Returns
        -------
        None
        '''
        self.DiscFacEff       = DiscFac*LivPrb # "effective" discount factor
        self.ShkPrbsNext      = IncomeDstn[0]
        self.PermShkValsNext  = IncomeDstn[1]
        self.TranShkValsNext  = IncomeDstn[2]
        self.PermShkMinNext   = np.min(self.PermShkValsNext)
        self.TranShkMinNext   = np.min(self.TranShkValsNext)
        self.vPfuncNext       = solution_next.vPfunc
        self.WorstIncPrb      = np.sum(self.ShkPrbsNext[
                                (self.PermShkValsNext*self.TranShkValsNext)==
                                (self.PermShkMinNext*self.TranShkMinNext)])

        if self.CubicBool:
            self.vPPfuncNext  = solution_next.vPPfunc

        if self.vFuncBool:
            self.vFuncNext    = solution_next.vFunc

        # Update the bounding MPCs and PDV of human wealth:
        self.PatFac       = ((self.Rfree*self.DiscFacEff)**(1.0/self.CRRA))/self.Rfree
        self.MPCminNow    = 1.0/(1.0 + self.PatFac/solution_next.MPCmin)
        self.ExIncNext    = np.dot(self.ShkPrbsNext,self.TranShkValsNext*self.PermShkValsNext)
        self.hNrmNow      = self.PermGroFac/self.Rfree*(self.ExIncNext + solution_next.hNrm)
        self.MPCmaxNow    = 1.0/(1.0 + (self.WorstIncPrb**(1.0/self.CRRA))*
                                        self.PatFac/solution_next.MPCmax)

        self.cFuncLimitIntercept = self.MPCminNow*self.hNrmNow
        self.cFuncLimitSlope = self.MPCminNow


    def defBoroCnst(self,BoroCnstArt):
        '''
        Defines the constrained portion of the consumption function as cFuncNowCnst,
        an attribute of self.  Uses the artificial and natural borrowing constraints.

        Parameters
        ----------
        BoroCnstArt : float or None
            Borrowing constraint for the minimum allowable assets to end the
            period with.  If it is less than the natural borrowing constraint,
            then it is irrelevant; BoroCnstArt=None indicates no artificial bor-
            rowing constraint.

        Returns
        -------
        none
        '''
        # Calculate the minimum allowable value of money resources in this period
        self.BoroCnstNat = (self.solution_next.mNrmMin - self.TranShkMinNext)*\
                           (self.PermGroFac*self.PermShkMinNext)/self.Rfree

        # Note: need to be sure to handle BoroCnstArt==None appropriately.
        # In Py2, this would evaluate to 5.0:  np.max([None, 5.0]).
        # However in Py3, this raises a TypeError. Thus here we need to directly
        # address the situation in which BoroCnstArt == None:
        if BoroCnstArt is None:
            self.mNrmMinNow = self.BoroCnstNat
        else:
            self.mNrmMinNow = np.max([self.BoroCnstNat,BoroCnstArt])
        if self.BoroCnstNat < self.mNrmMinNow:
            self.MPCmaxEff = 1.0 # If actually constrained, MPC near limit is 1
        else:
            self.MPCmaxEff = self.MPCmaxNow

        # Define the borrowing constraint (limiting consumption function)
        self.cFuncNowCnst = LinearInterp(np.array([self.mNrmMinNow, self.mNrmMinNow+1]),
                                         np.array([0.0, 1.0]))


    def prepareToSolve(self):
        '''
        Perform preparatory work before calculating the unconstrained consumption
        function.

        Parameters
        ----------
        none

        Returns
        -------
        none
        '''
        self.setAndUpdateValues(self.solution_next,self.IncomeDstn,self.LivPrb,self.DiscFac)
        self.defBoroCnst(self.BoroCnstArt)


####################################################################################################
####################################################################################################

class ConsIndShockSolverBasic(ConsIndShockSetup):
    '''
    This class solves a single period of a standard consumption-saving problem,
    using linear interpolation and without the ability to calculate the value
    function.  ConsIndShockSolver inherits from this class and adds the ability
    to perform cubic interpolation and to calculate the value function.

    Note that this class does not have its own initializing method.  It initial-
    izes the same problem in the same way as ConsIndShockSetup, from which it
    inherits.
    '''
    def prepareToCalcEndOfPrdvP(self):
        '''
        Prepare to calculate end-of-period marginal value by creating an array
        of market resources that the agent could have next period, considering
        the grid of end-of-period assets and the distribution of shocks he might
        experience next period.

        Parameters
        ----------
        none

        Returns
        -------
        aNrmNow : np.array
            A 1D array of end-of-period assets; also stored as attribute of self.
        '''

        # We define aNrmNow all the way from BoroCnstNat up to max(self.aXtraGrid)
        # even if BoroCnstNat < BoroCnstArt, so we can construct the consumption
        # function as the lower envelope of the (by the artificial borrowing con-
        # straint) uconstrained consumption function, and the artificially con-
        # strained consumption function.
        aNrmNow     = np.asarray(self.aXtraGrid) + self.BoroCnstNat
        ShkCount    = self.TranShkValsNext.size
        aNrm_temp   = np.tile(aNrmNow,(ShkCount,1))

        # Tile arrays of the income shocks and put them into useful shapes
        aNrmCount         = aNrmNow.shape[0]
        PermShkVals_temp  = (np.tile(self.PermShkValsNext,(aNrmCount,1))).transpose()
        TranShkVals_temp  = (np.tile(self.TranShkValsNext,(aNrmCount,1))).transpose()
        ShkPrbs_temp      = (np.tile(self.ShkPrbsNext,(aNrmCount,1))).transpose()

        # Get cash on hand next period
        mNrmNext          = self.Rfree/(self.PermGroFac*PermShkVals_temp)*aNrm_temp + TranShkVals_temp # CDC 20191205: This should be divided by LivPrb[0] for Blanchard insurance

        # Store and report the results
        self.PermShkVals_temp  = PermShkVals_temp
        self.ShkPrbs_temp      = ShkPrbs_temp
        self.mNrmNext          = mNrmNext
        self.aNrmNow           = aNrmNow
        return aNrmNow


    def calcEndOfPrdvP(self):
        '''
        Calculate end-of-period marginal value of assets at each point in aNrmNow.
        Does so by taking a weighted sum of next period marginal values across
        income shocks (in a preconstructed grid self.mNrmNext).

        Parameters
        ----------
        none

        Returns
        -------
        EndOfPrdvP : np.array
            A 1D array of end-of-period marginal value of assets
        '''

        EndOfPrdvP  = self.DiscFacEff*self.Rfree*self.PermGroFac**(-self.CRRA)*np.sum(
                      self.PermShkVals_temp**(-self.CRRA)*
                      self.vPfuncNext(self.mNrmNext)*self.ShkPrbs_temp,axis=0)
        return EndOfPrdvP


    def getPointsForInterpolation(self,EndOfPrdvP,aNrmNow):
        '''
        Finds interpolation points (c,m) for the consumption function.

        Parameters
        ----------
        EndOfPrdvP : np.array
            Array of end-of-period marginal values.
        aNrmNow : np.array
            Array of end-of-period asset values that yield the marginal values
            in EndOfPrdvP.

        Returns
        -------
        c_for_interpolation : np.array
            Consumption points for interpolation.
        m_for_interpolation : np.array
            Corresponding market resource points for interpolation.
        '''
        cNrmNow = self.uPinv(EndOfPrdvP)
        mNrmNow = cNrmNow + aNrmNow

        # Limiting consumption is zero as m approaches mNrmMin
        c_for_interpolation = np.insert(cNrmNow,0,0.,axis=-1)
        m_for_interpolation = np.insert(mNrmNow,0,self.BoroCnstNat,axis=-1)

        # Store these for calcvFunc
        self.cNrmNow = cNrmNow
        self.mNrmNow = mNrmNow

        return c_for_interpolation,m_for_interpolation


    def usePointsForInterpolation(self,cNrm,mNrm,interpolator):
        '''
        Constructs a basic solution for this period, including the consumption
        function and marginal value function.

        Parameters
        ----------
        cNrm : np.array
            (Normalized) consumption points for interpolation.
        mNrm : np.array
            (Normalized) corresponding market resource points for interpolation.
        interpolator : function
            A function that constructs and returns a consumption function.

        Returns
        -------
        solution_now : ConsumerSolution
            The solution to this period's consumption-saving problem, with a
            consumption function, marginal value function, and minimum m.
        '''
        # Construct the unconstrained consumption function
        cFuncNowUnc = interpolator(mNrm,cNrm)

        # Combine the constrained and unconstrained functions into the true consumption function
        cFuncNow = LowerEnvelope(cFuncNowUnc,self.cFuncNowCnst)

        # Make the marginal value function and the marginal marginal value function
        vPfuncNow = MargValueFunc(cFuncNow,self.CRRA)

        # Pack up the solution and return it
        solution_now = ConsumerSolution(cFunc=cFuncNow, vPfunc=vPfuncNow, mNrmMin=self.mNrmMinNow)
        return solution_now


    def makeBasicSolution(self,EndOfPrdvP,aNrm,interpolator):
        '''
        Given end of period assets and end of period marginal value, construct
        the basic solution for this period.

        Parameters
        ----------
        EndOfPrdvP : np.array
            Array of end-of-period marginal values.
        aNrm : np.array
            Array of end-of-period asset values that yield the marginal values
            in EndOfPrdvP.

        interpolator : function
            A function that constructs and returns a consumption function.

        Returns
        -------
        solution_now : ConsumerSolution
            The solution to this period's consumption-saving problem, with a
            consumption function, marginal value function, and minimum m.
        '''
        cNrm,mNrm    = self.getPointsForInterpolation(EndOfPrdvP,aNrm)
        solution_now = self.usePointsForInterpolation(cNrm,mNrm,interpolator)
        return solution_now

    def addMPCandHumanWealth(self,solution):
        '''
        Take a solution and add human wealth and the bounding MPCs to it.

        Parameters
        ----------
        solution : ConsumerSolution
            The solution to this period's consumption-saving problem.

        Returns:
        ----------
        solution : ConsumerSolution
            The solution to this period's consumption-saving problem, but now
            with human wealth and the bounding MPCs.
        '''
        solution.hNrm   = self.hNrmNow
        solution.MPCmin = self.MPCminNow
        solution.MPCmax = self.MPCmaxEff
        return solution

    def makeLinearcFunc(self,mNrm,cNrm):
        '''
        Makes a linear interpolation to represent the (unconstrained) consumption function.

        Parameters
        ----------
        mNrm : np.array
            Corresponding market resource points for interpolation.
        cNrm : np.array
            Consumption points for interpolation.

        Returns
        -------
        cFuncUnc : LinearInterp
            The unconstrained consumption function for this period.
        '''
        cFuncUnc = LinearInterp(mNrm, cNrm, self.cFuncLimitIntercept, self.cFuncLimitSlope)
        return cFuncUnc

    def solve(self):
        '''
        Solves a one period consumption saving problem with risky income.

        Parameters
        ----------
        None

        Returns
        -------
        solution : ConsumerSolution
            The solution to the one period problem.
        '''
        aNrm       = self.prepareToCalcEndOfPrdvP()
        EndOfPrdvP = self.calcEndOfPrdvP()
        solution   = self.makeBasicSolution(EndOfPrdvP,aNrm,self.makeLinearcFunc)
        solution   = self.addMPCandHumanWealth(solution)
        return solution


###############################################################################
###############################################################################

class ConsIndShockSolver(ConsIndShockSolverBasic):
    '''
    This class solves a single period of a standard consumption-saving problem.
    It inherits from ConsIndShockSolverBasic, adding the ability to perform cubic
    interpolation and to calculate the value function.
    '''

    def makeCubiccFunc(self,mNrm,cNrm):
        '''
        Makes a cubic spline interpolation of the unconstrained consumption
        function for this period.

        Parameters
        ----------
        mNrm : np.array
            Corresponding market resource points for interpolation.
        cNrm : np.array
            Consumption points for interpolation.

        Returns
        -------
        cFuncUnc : CubicInterp
            The unconstrained consumption function for this period.
        '''
        EndOfPrdvPP = self.DiscFacEff*self.Rfree*self.Rfree*self.PermGroFac**(-self.CRRA-1.0)* \
                      np.sum(self.PermShkVals_temp**(-self.CRRA-1.0)*
                             self.vPPfuncNext(self.mNrmNext)*self.ShkPrbs_temp,axis=0)
        dcda        = EndOfPrdvPP/self.uPP(np.array(cNrm[1:]))
        MPC         = dcda/(dcda+1.)
        MPC         = np.insert(MPC,0,self.MPCmaxNow)

        cFuncNowUnc = CubicInterp(mNrm,cNrm,MPC,self.MPCminNow*self.hNrmNow,self.MPCminNow)
        return cFuncNowUnc


    def makeEndOfPrdvFunc(self,EndOfPrdvP):
        '''
        Construct the end-of-period value function for this period, storing it
        as an attribute of self for use by other methods.

        Parameters
        ----------
        EndOfPrdvP : np.array
            Array of end-of-period marginal value of assets corresponding to the
            asset values in self.aNrmNow.

        Returns
        -------
        none
        '''
        VLvlNext            = (self.PermShkVals_temp**(1.0-self.CRRA)*\
                               self.PermGroFac**(1.0-self.CRRA))*self.vFuncNext(self.mNrmNext)
        EndOfPrdv           = self.DiscFacEff*np.sum(VLvlNext*self.ShkPrbs_temp,axis=0)
        EndOfPrdvNvrs       = self.uinv(EndOfPrdv) # value transformed through inverse utility
        EndOfPrdvNvrsP      = EndOfPrdvP*self.uinvP(EndOfPrdv)
        EndOfPrdvNvrs       = np.insert(EndOfPrdvNvrs,0,0.0)
        EndOfPrdvNvrsP      = np.insert(EndOfPrdvNvrsP,0,EndOfPrdvNvrsP[0]) # This is a very good approximation, vNvrsPP = 0 at the asset minimum
        aNrm_temp           = np.insert(self.aNrmNow,0,self.BoroCnstNat)
        EndOfPrdvNvrsFunc   = CubicInterp(aNrm_temp,EndOfPrdvNvrs,EndOfPrdvNvrsP)
        self.EndOfPrdvFunc  = ValueFunc(EndOfPrdvNvrsFunc,self.CRRA)


    def addvFunc(self,solution,EndOfPrdvP):
        '''
        Creates the value function for this period and adds it to the solution.

        Parameters
        ----------
        solution : ConsumerSolution
            The solution to this single period problem, likely including the
            consumption function, marginal value function, etc.
        EndOfPrdvP : np.array
            Array of end-of-period marginal value of assets corresponding to the
            asset values in self.aNrmNow.

        Returns
        -------
        solution : ConsumerSolution
            The single period solution passed as an input, but now with the
            value function (defined over market resources m) as an attribute.
        '''
        self.makeEndOfPrdvFunc(EndOfPrdvP)
        solution.vFunc = self.makevFunc(solution)
        return solution


    def makevFunc(self,solution):
        '''
        Creates the value function for this period, defined over market resources m.
        self must have the attribute EndOfPrdvFunc in order to execute.

        Parameters
        ----------
        solution : ConsumerSolution
            The solution to this single period problem, which must include the
            consumption function.

        Returns
        -------
        vFuncNow : ValueFunc
            A representation of the value function for this period, defined over
            normalized market resources m: v = vFuncNow(m).
        '''
        # Compute expected value and marginal value on a grid of market resources
        mNrm_temp   = self.mNrmMinNow + self.aXtraGrid
        cNrmNow     = solution.cFunc(mNrm_temp)
        aNrmNow     = mNrm_temp - cNrmNow
        vNrmNow     = self.u(cNrmNow) + self.EndOfPrdvFunc(aNrmNow)
        vPnow       = self.uP(cNrmNow)

        # Construct the beginning-of-period value function
        vNvrs        = self.uinv(vNrmNow) # value transformed through inverse utility
        vNvrsP       = vPnow*self.uinvP(vNrmNow)
        mNrm_temp    = np.insert(mNrm_temp,0,self.mNrmMinNow)
        vNvrs        = np.insert(vNvrs,0,0.0)
        vNvrsP       = np.insert(vNvrsP,0,self.MPCmaxEff**(-self.CRRA/(1.0-self.CRRA)))
        MPCminNvrs   = self.MPCminNow**(-self.CRRA/(1.0-self.CRRA))
        vNvrsFuncNow = CubicInterp(mNrm_temp,vNvrs,vNvrsP,MPCminNvrs*self.hNrmNow,MPCminNvrs)
        vFuncNow     = ValueFunc(vNvrsFuncNow,self.CRRA)
        return vFuncNow


    def addvPPfunc(self,solution):
        '''
        Adds the marginal marginal value function to an existing solution, so
        that the next solver can evaluate vPP and thus use cubic interpolation.

        Parameters
        ----------
        solution : ConsumerSolution
            The solution to this single period problem, which must include the
            consumption function.

        Returns
        -------
        solution : ConsumerSolution
            The same solution passed as input, but with the marginal marginal
            value function for this period added as the attribute vPPfunc.
        '''
        vPPfuncNow        = MargMargValueFunc(solution.cFunc,self.CRRA)
        solution.vPPfunc  = vPPfuncNow
        return solution


    def solve(self):
        '''
        Solves the single period consumption-saving problem using the method of
        endogenous gridpoints.  Solution includes a consumption function cFunc
        (using cubic or linear splines), a marginal value function vPfunc, a min-
        imum acceptable level of normalized market resources mNrmMin, normalized
        human wealth hNrm, and bounding MPCs MPCmin and MPCmax.  It might also
        have a value function vFunc and marginal marginal value function vPPfunc.

        Parameters
        ----------
        none

        Returns
        -------
        solution : ConsumerSolution
            The solution to the single period consumption-saving problem.
        '''
        # Make arrays of end-of-period assets and end-of-period marginal value
        aNrm         = self.prepareToCalcEndOfPrdvP()
        EndOfPrdvP   = self.calcEndOfPrdvP()

        # Construct a basic solution for this period
        if self.CubicBool:
            solution   = self.makeBasicSolution(EndOfPrdvP,aNrm,interpolator=self.makeCubiccFunc)
        else:
            solution   = self.makeBasicSolution(EndOfPrdvP,aNrm,interpolator=self.makeLinearcFunc)
        solution       = self.addMPCandHumanWealth(solution) # add a few things
        solution       = self.addSSmNrm(solution) # find steady state m

        # Add the value function if requested, as well as the marginal marginal
        # value function if cubic splines were used (to prepare for next period)
        if self.vFuncBool:
            solution = self.addvFunc(solution,EndOfPrdvP)
        if self.CubicBool:
            solution = self.addvPPfunc(solution)
        return solution


def solveConsIndShock(solution_next,IncomeDstn,LivPrb,DiscFac,CRRA,Rfree,PermGroFac,
                                BoroCnstArt,aXtraGrid,vFuncBool,CubicBool):
    '''
    Solves a single period consumption-saving problem with CRRA utility and risky
    income (subject to permanent and transitory shocks).  Can generate a value
    function if requested; consumption function can be linear or cubic splines.

    Parameters
    ----------
    solution_next : ConsumerSolution
        The solution to next period's one period problem.
    IncomeDstn : [np.array]
        A list containing three arrays of floats, representing a discrete
        approximation to the income process between the period being solved
        and the one immediately following (in solution_next). Order: event
        probabilities, permanent shocks, transitory shocks.
    LivPrb : float
        Survival probability; likelihood of being alive at the beginning of
        the succeeding period.
    DiscFac : float
        Intertemporal discount factor for future utility.
    CRRA : float
        Coefficient of relative risk aversion.
    Rfree : float
        Risk free interest factor on end-of-period assets.
    PermGroFac : float
        Expected permanent income growth factor at the end of this period.
    BoroCnstArt: float or None
        Borrowing constraint for the minimum allowable assets to end the
        period with.  If it is less than the natural borrowing constraint,
        then it is irrelevant; BoroCnstArt=None indicates no artificial bor-
        rowing constraint.
    aXtraGrid: np.array
        Array of "extra" end-of-period asset values-- assets above the
        absolute minimum acceptable level.
    vFuncBool: boolean
        An indicator for whether the value function should be computed and
        included in the reported solution.
    CubicBool: boolean
        Indicator for whether the solver should use cubic or linear interpolation.

    Returns
    -------
    solution_now : ConsumerSolution
        The solution to the single period consumption-saving problem.  Includes
        a consumption function cFunc (using cubic or linear splines), a marginal
        value function vPfunc, a minimum acceptable level of normalized market
        resources mNrmMin, normalized human wealth hNrm, and bounding MPCs MPCmin
        and MPCmax.  It might also have a value function vFunc and marginal mar-
        ginal value function vPPfunc.
    '''
    # Use the basic solver if user doesn't want cubic splines or the value function
    if (not CubicBool) and (not vFuncBool):
        solver = ConsIndShockSolverBasic(solution_next,IncomeDstn,LivPrb,DiscFac,CRRA,
                                                  Rfree,PermGroFac,BoroCnstArt,aXtraGrid,vFuncBool,
                                                  CubicBool)
    else: # Use the "advanced" solver if either is requested
        solver = ConsIndShockSolver(solution_next,IncomeDstn,LivPrb,DiscFac,CRRA,Rfree,
                                             PermGroFac,BoroCnstArt,aXtraGrid,vFuncBool,CubicBool)
    solver.prepareToSolve()       # Do some preparatory work
    solution_now = solver.solve() # Solve the period
    return solution_now


####################################################################################################
####################################################################################################

class ConsKinkedRsolver(ConsIndShockSolver):
    '''
    A class to solve a single period consumption-saving problem where the interest
    rate on debt differs from the interest rate on savings.  Inherits from
    ConsIndShockSolver, with nearly identical inputs and outputs.  The key diff-
    erence is that Rfree is replaced by Rsave (a>0) and Rboro (a<0).  The solver
    can handle Rboro == Rsave, which makes it identical to ConsIndShocksolver, but
    it terminates immediately if Rboro < Rsave, as this has a different solution.
    '''
    def __init__(self,solution_next,IncomeDstn,LivPrb,DiscFac,CRRA,
                      Rboro,Rsave,PermGroFac,BoroCnstArt,aXtraGrid,vFuncBool,CubicBool):
        '''
        Constructor for a new solver for problems with risky income and a different
        interest rate on borrowing and saving.

        Parameters
        ----------
        solution_next : ConsumerSolution
            The solution to next period's one period problem.
        IncomeDstn : [np.array]
            A list containing three arrays of floats, representing a discrete
            approximation to the income process between the period being solved
            and the one immediately following (in solution_next). Order: event
            probabilities, permanent shocks, transitory shocks.
        LivPrb : float
            Survival probability; likelihood of being alive at the beginning of
            the succeeding period.
        DiscFac : float
            Intertemporal discount factor for future utility.
        CRRA : float
            Coefficient of relative risk aversion.
        Rboro: float
            Interest factor on assets between this period and the succeeding
            period when assets are negative.
        Rsave: float
            Interest factor on assets between this period and the succeeding
            period when assets are positive.
        PermGroFac : float
            Expected permanent income growth factor at the end of this period.
        BoroCnstArt: float or None
            Borrowing constraint for the minimum allowable assets to end the
            period with.  If it is less than the natural borrowing constraint,
            then it is irrelevant; BoroCnstArt=None indicates no artificial bor-
            rowing constraint.
        aXtraGrid: np.array
            Array of "extra" end-of-period asset values-- assets above the
            absolute minimum acceptable level.
        vFuncBool: boolean
            An indicator for whether the value function should be computed and
            included in the reported solution.
        CubicBool: boolean
            An indicator for whether the solver should use cubic or linear inter-
            polation.

        Returns
        -------
        None
        '''
        assert Rboro>=Rsave, 'Interest factor on debt less than interest factor on savings!'

        # Initialize the solver.  Most of the steps are exactly the same as in
        # the non-kinked-R basic case, so start with that.
        ConsIndShockSolver.__init__(self,solution_next,IncomeDstn,LivPrb,DiscFac,CRRA,Rboro,
                                    PermGroFac,BoroCnstArt,aXtraGrid,vFuncBool,CubicBool)

        # Assign the interest rates as class attributes, to use them later.
        self.Rboro   = Rboro
        self.Rsave   = Rsave
                  
    def makeCubiccFunc(self,mNrm,cNrm):
        '''
        Makes a cubic spline interpolation that contains the kink of the unconstrained 
        consumption function for this period.

        Parameters
        ----------
        mNrm : np.array
            Corresponding market resource points for interpolation.
        cNrm : np.array
            Consumption points for interpolation.

        Returns
        -------
        cFuncUnc : CubicInterp
            The unconstrained consumption function for this period.
        '''
        # Call the makeCubiccFunc from ConsIndShockSolver.
        cFuncNowUncKink = super().makeCubiccFunc(mNrm, cNrm)
        
        # Change the coeffients at the kinked points.
        cFuncNowUncKink.coeffs[self.i_kink + 1] = [cNrm[self.i_kink], mNrm[self.i_kink + 1] - mNrm[self.i_kink], 0, 0]

        return cFuncNowUncKink
    
    def prepareToCalcEndOfPrdvP(self):
        '''
        Prepare to calculate end-of-period marginal value by creating an array
        of market resources that the agent could have next period, considering
        the grid of end-of-period assets and the distribution of shocks he might
        experience next period.  This differs from the baseline case because
        different savings choices yield different interest rates.

        Parameters
        ----------
        none

        Returns
        -------
        aNrmNow : np.array
            A 1D array of end-of-period assets; also stored as attribute of self.
        '''
        KinkBool = self.Rboro > self.Rsave # Boolean indicating that there is actually a kink.
        # When Rboro == Rsave, this method acts just like it did in IndShock.
        # When Rboro < Rsave, the solver would have terminated when it was called.

        # Make a grid of end-of-period assets, including *two* copies of a=0
        if KinkBool:
            aNrmNow       = np.sort(np.hstack((np.asarray(self.aXtraGrid) + self.mNrmMinNow,
                                                   np.array([0.0,0.0]))))
        else:
            aNrmNow       = np.asarray(self.aXtraGrid) + self.mNrmMinNow
        aXtraCount        = aNrmNow.size

        # Make tiled versions of the assets grid and income shocks
        ShkCount          = self.TranShkValsNext.size
        aNrm_temp         = np.tile(aNrmNow,(ShkCount,1))
        PermShkVals_temp  = (np.tile(self.PermShkValsNext,(aXtraCount,1))).transpose()
        TranShkVals_temp  = (np.tile(self.TranShkValsNext,(aXtraCount,1))).transpose()
        ShkPrbs_temp      = (np.tile(self.ShkPrbsNext,(aXtraCount,1))).transpose()

        # Make a 1D array of the interest factor at each asset gridpoint
        Rfree_vec         = self.Rsave*np.ones(aXtraCount)
        if KinkBool:
            self.i_kink   = np.sum(aNrmNow<=0)-1 # Save the index of the kink point as an attribute
            Rfree_vec[0:self.i_kink] = self.Rboro
        self.Rfree        = Rfree_vec
        Rfree_temp        = np.tile(Rfree_vec,(ShkCount,1))

        # Make an array of market resources that we could have next period,
        # considering the grid of assets and the income shocks that could occur
        mNrmNext          = Rfree_temp/(self.PermGroFac*PermShkVals_temp)*aNrm_temp + TranShkVals_temp

        # Recalculate the minimum MPC and human wealth using the interest factor on saving.
        # This overwrites values from setAndUpdateValues, which were based on Rboro instead.
        if KinkBool:
            PatFacTop         = ((self.Rsave*self.DiscFacEff)**(1.0/self.CRRA))/self.Rsave
            self.MPCminNow    = 1.0/(1.0 + PatFacTop/self.solution_next.MPCmin)
            self.hNrmNow      = self.PermGroFac/self.Rsave*(np.dot(self.ShkPrbsNext,
                                self.TranShkValsNext*self.PermShkValsNext) + self.solution_next.hNrm)

        # Store some of the constructed arrays for later use and return the assets grid
        self.PermShkVals_temp = PermShkVals_temp
        self.ShkPrbs_temp     = ShkPrbs_temp
        self.mNrmNext         = mNrmNext
        self.aNrmNow          = aNrmNow
        return aNrmNow


def solveConsKinkedR(solution_next,IncomeDstn,LivPrb,DiscFac,CRRA,Rboro,Rsave,
                                   PermGroFac,BoroCnstArt,aXtraGrid,vFuncBool,CubicBool):
    '''
    Solves a single period consumption-saving problem with CRRA utility and risky
    income (subject to permanent and transitory shocks), and different interest
    factors on borrowing and saving.  Restriction: Rboro >= Rsave.  Currently
    cannot construct a cubic spline consumption function, only linear. Can gen-
    erate a value function if requested.

    Parameters
    ----------
    solution_next : ConsumerSolution
        The solution to next period's one period problem.
    IncomeDstn : [np.array]
        A list containing three arrays of floats, representing a discrete
        approximation to the income process between the period being solved
        and the one immediately following (in solution_next). Order: event
        probabilities, permanent shocks, transitory shocks.
    LivPrb : float
        Survival probability; likelihood of being alive at the beginning of
        the succeeding period.
    DiscFac : float
        Intertemporal discount factor for future utility.
    CRRA : float
        Coefficient of relative risk aversion.
    Rboro: float
        Interest factor on assets between this period and the succeeding
        period when assets are negative.
    Rsave: float
        Interest factor on assets between this period and the succeeding
        period when assets are positive.
    PermGroFac : float
        Expected permanent income growth factor at the end of this period.
    BoroCnstArt: float or None
        Borrowing constraint for the minimum allowable assets to end the
        period with.  If it is less than the natural borrowing constraint,
        then it is irrelevant; BoroCnstArt=None indicates no artificial bor-
        rowing constraint.
    aXtraGrid: np.array
        Array of "extra" end-of-period asset values-- assets above the
        absolute minimum acceptable level.
    vFuncBool: boolean
        An indicator for whether the value function should be computed and
        included in the reported solution.
    CubicBool: boolean
        Indicator for whether the solver should use cubic or linear interpolation.

    Returns
    -------
    solution_now : ConsumerSolution
        The solution to the single period consumption-saving problem.  Includes
        a consumption function cFunc (using cubic or linear splines), a marginal
        value function vPfunc, a minimum acceptable level of normalized market
        resources mNrmMin, normalized human wealth hNrm, and bounding MPCs MPCmin
        and MPCmax.  It might also have a value function vFunc.
    '''

    solver = ConsKinkedRsolver(solution_next,IncomeDstn,LivPrb,
                                            DiscFac,CRRA,Rboro,Rsave,PermGroFac,BoroCnstArt,
                                            aXtraGrid,vFuncBool,CubicBool)
    solver.prepareToSolve()
    solution = solver.solve()

    return solution

# ============================================================================
# == Classes for representing types of consumer agents (and things they do) ==
# ============================================================================

# Make a dictionary to specify a perfect foresight consumer type
init_perfect_foresight = {
    'CRRA': 2.0,          # Coefficient of relative risk aversion,
    'Rfree': 1.03,        # Interest factor on assets
    'DiscFac': 0.96,      # Intertemporal discount factor
    'LivPrb': [0.98],     # Survival probability
    'PermGroFac': [1.01], # Permanent income growth factor
    'BoroCnstArt': None,  # Artificial borrowing constraint
    'MaxKinks': 400,      # Maximum number of grid points to allow in cFunc (should be large)
    'AgentCount': 10000,  # Number of agents of this type (only matters for simulation)
    'aNrmInitMean' : 0.0, # Mean of log initial assets (only matters for simulation)
    'aNrmInitStd' : 1.0,  # Standard deviation of log initial assets (only for simulation)
    'pLvlInitMean' : 0.0, # Mean of log initial permanent income (only matters for simulation)
    'pLvlInitStd' : 0.0,  # Standard deviation of log initial permanent income (only matters for simulation)
    'PermGroFacAgg' : 1.0,# Aggregate permanent income growth factor (only matters for simulation)
    'T_age' : None,       # Age after which simulated agents are automatically killed
    'T_cycle' : 1         # Number of periods in the cycle for this agent type
}


class PerfForesightConsumerType(AgentType):
    '''
    A perfect foresight consumer type who has no uncertainty other than mortality.
    His problem is defined by a coefficient of relative risk aversion, intertemporal
    discount factor, interest factor, an artificial borrowing constraint (maybe)
    and time sequences of the permanent income growth rate and survival probability.
    '''
    # Define some universal values for all consumer types
    cFunc_terminal_      = LinearInterp([0.0, 1.0],[0.0,1.0]) # c=m in terminal period
    vFunc_terminal_      = LinearInterp([0.0, 1.0],[0.0,0.0]) # This is overwritten
    solution_terminal_   = ConsumerSolution(cFunc = cFunc_terminal_,
                                            vFunc = vFunc_terminal_, mNrmMin=0.0, hNrm=0.0,
                                            MPCmin=1.0, MPCmax=1.0)
    time_vary_ = ['LivPrb','PermGroFac']
    time_inv_  = ['CRRA','Rfree','DiscFac','MaxKinks','BoroCnstArt']
    poststate_vars_ = ['aNrmNow','pLvlNow']
    shock_vars_ = []

    def __init__(self,
                 cycles=1,
                 time_flow=True,
                 verbose=False,
                 quiet=False,
                 **kwds):
        '''
        Instantiate a new consumer type with given data.
        See init_perfect_foresight for a dictionary of
        the keywords that should be passed to the constructor.

        Parameters
        ----------
        cycles : int
            Number of times the sequence of periods should be solved.
        time_flow : boolean
            Whether time is currently "flowing" forward for this instance.

        Returns
        -------
        None
        '''

        params = init_perfect_foresight.copy()
        params.update(kwds)
        kwds = params

        # Initialize a basic AgentType
        AgentType.__init__(self,solution_terminal=deepcopy(self.solution_terminal_),
                           cycles=cycles,time_flow=time_flow,pseudo_terminal=False,**kwds)

        # Add consumer-type specific objects, copying to create independent versions
        self.time_vary      = deepcopy(self.time_vary_)
        self.time_inv       = deepcopy(self.time_inv_)
        self.poststate_vars = deepcopy(self.poststate_vars_)
        self.shock_vars     = deepcopy(self.shock_vars_)
        self.verbose        = verbose
        self.quiet          = quiet
        self.solveOnePeriod = solvePerfForesight # solver for perfect foresight model


    def preSolve(self):
        self.updateSolutionTerminal() # Solve the terminal period problem
        
        # Fill in BoroCnstArt and MaxKinks if they're not specified or are irrelevant.
        if not hasattr(self,'BoroCnstArt'): # If no borrowing constraint specified...
            self.BoroCnstArt = None       # ...assume the user wanted none
        if not hasattr(self,'MaxKinks'):
            if self.cycles > 0: # If it's not an infinite horizon model...
                self.MaxKinks = np.inf  # ...there's no need to set MaxKinks
            elif self.BoroCnstArt is None: # If there's no borrowing constraint...
                self.MaxKinks = np.inf # ...there's no need to set MaxKinks
            else:
                raise(AttributeError('PerfForesightConsumerType requires the attribute MaxKinks to be specified when BoroCnstArt is not None and cycles == 0.'))

            
    def checkRestrictions(self):
        """
        A method to check that various restrictions are met for the model class.
        """
        if self.DiscFac < 0:
            raise Exception('DiscFac is below zero with value: ' + str(self.DiscFac))

        return

    def updateSolutionTerminal(self):
        '''
        Update the terminal period solution.  This method should be run when a
        new AgentType is created or when CRRA changes.

        Parameters
        ----------
        none

        Returns
        -------
        none
        '''
        self.solution_terminal.vFunc   = ValueFunc(self.cFunc_terminal_,self.CRRA)
        self.solution_terminal.vPfunc  = MargValueFunc(self.cFunc_terminal_,self.CRRA)
        self.solution_terminal.vPPfunc = MargMargValueFunc(self.cFunc_terminal_,self.CRRA)

    def unpackcFunc(self):
        '''
        "Unpacks" the consumption functions into their own field for easier access.
        After the model has been solved, the consumption functions reside in the
        attribute cFunc of each element of ConsumerType.solution.  This method
        creates a (time varying) attribute cFunc that contains a list of consumption
        functions.

        Parameters
        ----------
        none

        Returns
        -------
        none
        '''
        self.cFunc = []
        for solution_t in self.solution:
            self.cFunc.append(solution_t.cFunc)
        self.addToTimeVary('cFunc')

    def initializeSim(self):
        self.PlvlAggNow = 1.0
        self.PermShkAggNow = self.PermGroFacAgg # This never changes during simulation
        AgentType.initializeSim(self)


    def simBirth(self,which_agents):
        '''
        Makes new consumers for the given indices.  Initialized variables include aNrm and pLvl, as
        well as time variables t_age and t_cycle.  Normalized assets and permanent income levels
        are drawn from lognormal distributions given by aNrmInitMean and aNrmInitStd (etc).

        Parameters
        ----------
        which_agents : np.array(Bool)
            Boolean array of size self.AgentCount indicating which agents should be "born".

        Returns
        -------
        None
        '''
        # Get and store states for newly born agents
        N = np.sum(which_agents) # Number of new consumers to make
        self.aNrmNow[which_agents] = drawLognormal(N,mu=self.aNrmInitMean,sigma=self.aNrmInitStd,seed=self.RNG.randint(0,2**31-1))
        pLvlInitMeanNow = self.pLvlInitMean + np.log(self.PlvlAggNow) # Account for newer cohorts having higher permanent income
        self.pLvlNow[which_agents] = drawLognormal(N,mu=pLvlInitMeanNow,sigma=self.pLvlInitStd,seed=self.RNG.randint(0,2**31-1))
        self.t_age[which_agents]   = 0 # How many periods since each agent was born
        self.t_cycle[which_agents] = 0 # Which period of the cycle each agent is currently in
        return None

    def simDeath(self):
        '''
        Determines which agents die this period and must be replaced.  Uses the sequence in LivPrb
        to determine survival probabilities for each agent.

        Parameters
        ----------
        None

        Returns
        -------
        which_agents : np.array(bool)
            Boolean array of size AgentCount indicating which agents die.
        '''
        # Determine who dies
        DiePrb_by_t_cycle = 1.0 - np.asarray(self.LivPrb)
        DiePrb = DiePrb_by_t_cycle[self.t_cycle-1] # Time has already advanced, so look back one
        DeathShks = drawUniform(N=self.AgentCount,seed=self.RNG.randint(0,2**31-1))
        which_agents = DeathShks < DiePrb
        if self.T_age is not None: # Kill agents that have lived for too many periods
            too_old = self.t_age >= self.T_age
            which_agents = np.logical_or(which_agents,too_old)
        return which_agents

    def getShocks(self):
        '''
        Finds permanent and transitory income "shocks" for each agent this period.  As this is a
        perfect foresight model, there are no stochastic shocks: PermShkNow = PermGroFac for each
        agent (according to their t_cycle) and TranShkNow = 1.0 for all agents.

        Parameters
        ----------
        None

        Returns
        -------
        None
        '''
        PermGroFac = np.array(self.PermGroFac)
        self.PermShkNow = PermGroFac[self.t_cycle-1] # cycle time has already been advanced
        self.TranShkNow = np.ones(self.AgentCount)

    def getRfree(self):
        '''
        Returns an array of size self.AgentCount with self.Rfree in every entry.

        Parameters
        ----------
        None

        Returns
        -------
        RfreeNow : np.array
             Array of size self.AgentCount with risk free interest rate for each agent.
        '''
        RfreeNow = self.Rfree*np.ones(self.AgentCount)
        return RfreeNow

    def getStates(self):
        '''
        Calculates updated values of normalized market resources and permanent income level for each
        agent.  Uses pLvlNow, aNrmNow, PermShkNow, TranShkNow.

        Parameters
        ----------
        None

        Returns
        -------
        None
        '''
        pLvlPrev = self.pLvlNow
        aNrmPrev = self.aNrmNow
        RfreeNow = self.getRfree()

        # Calculate new states: normalized market resources and permanent income level
        self.pLvlNow = pLvlPrev*self.PermShkNow # Updated permanent income level
        self.PlvlAggNow = self.PlvlAggNow*self.PermShkAggNow # Updated aggregate permanent productivity level
        ReffNow      = RfreeNow/self.PermShkNow # "Effective" interest factor on normalized assets
        self.bNrmNow = ReffNow*aNrmPrev         # Bank balances before labor income
        self.mNrmNow = self.bNrmNow + self.TranShkNow # Market resources after income
        return None

    def getControls(self):
        '''
        Calculates consumption for each consumer of this type using the consumption functions.

        Parameters
        ----------
        None

        Returns
        -------
        None
        '''
        cNrmNow = np.zeros(self.AgentCount) + np.nan
        MPCnow  = np.zeros(self.AgentCount) + np.nan
        for t in range(self.T_cycle):
            these = t == self.t_cycle
            cNrmNow[these], MPCnow[these] = self.solution[t].cFunc.eval_with_derivative(self.mNrmNow[these])
        self.cNrmNow = cNrmNow
        self.MPCnow = MPCnow
        return None

    def getPostStates(self):
        '''
        Calculates end-of-period assets for each consumer of this type.

        Parameters
        ----------
        None

        Returns
        -------
        None
        '''
        self.aNrmNow = self.mNrmNow - self.cNrmNow
        self.aLvlNow = self.aNrmNow*self.pLvlNow   # Useful in some cases to precalculate asset level
        return None

    def checkCondition(self,
                       name,
                       test,
                       messages,
                       verbose=False):
        """
        Checks one condition.
          - name : str, name of the condition
          - test : a function of self, returns True if condition passes
          - messages: a tuple of four strings, for four conditions:
              - True, always
              - True, verbose
              - False, always
              - False, verbose
        """
        self.conditions[name] = test(self)

        print(messages[0].format(self)
              if self.conditions[name]
              else messages[2].format(self))
        if verbose:
            print(messages[1].format(self)
                  if self.conditions[name]
                  else messages[3].format(self))


    def checkAIC(self, verbose = False):
        '''
        Evaluate and report on the Absolute Impatience Condition
        '''
        name = "AIC"
        test = lambda agent : agent.thorn < 1

        messages = ("The value of the absolute impatience factor (AIF) for the supplied parameter values satisfies the Absolute Impatience Condition.",
                    "Because the AIF < 1, the absolute amount of consumption is expected to fall over time.",
                    "The given type violates the Absolute Impatience Condition with the supplied parameter values; the AIF is {0.thorn}",
                    "Because the AIF > 1, the absolute amount of consumption is expected to grow over time")

        self.checkCondition(name, test, messages, verbose = verbose)

    def checkGICPF(self,verbose = False):
        '''
        Evaluate and report on the Growth Impatience Condition
        '''
        name = "GICPF"

        self.GIFPF = self.thorn/self.PermGroFac[0]

        test = lambda agent : agent.GIFPF < 1

        messages = (
            'The value of the Growth Impatience Factor for the supplied parameter values satisfies the Perfect Foresight Growth Impatience Condition.',
            ' Therefore, for a perfect foresight consumer, the ratio of individual wealth to permanent income will fall indefinitely.',
            'The given parameter values violate the Perfect Foresight Growth Impatience Condition for this consumer type; the GIFPF is: {0.GIFPF}',
            ' Therefore, for a perfect foresight consumer the ratio of individual wealth to permanent income is expected to grow toward infinity.')
        self.checkCondition(name, test, messages, verbose = verbose)

    def checkRIC(self, verbose = False):
        '''
        Evaluate and report on the Return Impatience Condition
        '''

        self.RIF = self.thorn/self.Rfree

        name = "RIC"
        test = lambda agent: self.RIF < 1

        messages = ('The return impatience factor value for the supplied parameter values satisfies the Return Impatience Condition.',
                    'Therefore, the limiting consumption function is not c(m)=0 for all m',
                    'The given type violates the Return Impatience Condition with the supplied parameter values; the factor is {0.RIF}',
                    'Therefore, the limiting consumption function is c(m)=0 for all m')
        self.checkCondition(name, test, messages, verbose = verbose)

    def checkFHWC(self,verbose = False):
        '''
        Evaluate and report on the Finite Human Wealth Condition
        '''

        self.FHWF = self.PermGroFac[0]/self.Rfree
        self.cNrmPDV = 1.0/(1.0-self.thorn/self.Rfree)

        name = "FHWC"
        test = lambda agent: self.FHWF < 1

        messages = ('The Finite Human wealth factor value for the supplied parameter values satisfies the Finite Human Wealth Condition.',
                    'Therefore, the limiting consumption function is not c(m)=Infinity\nand human wealth normalized by permanent income is {0.hNrm}\nand the PDV of future consumption growth is {0.cNrmPDV}',
                    'The given type violates the Finite Human Wealth Condition; the Finite Human wealth factor value {0.FHWF}',
                    'Therefore, the limiting consumption function is c(m)=Infinity for all m')

<<<<<<< HEAD
        self.checkCondition(name, test, messages, verbose = verbose)

    def checkConditions(self,verbose=False):
=======
    def checkConditions(self,verbose=False,verbose_reference=False,public_call=False):
>>>>>>> 65bc76c9
        '''
        This method checks whether the instance's type satisfies the
        Absolute Impatience Condition (AIC), 
        the Return Impatience Condition (RIC),
        the Finite Human Wealth Condition (FHWC) and the perfect foresight 
        model's version of the Finite Value of the Growth Impatience Condition (GIC_PF) and 
        Autarky Condition (FVAC_PF). Depending on the configuration of parameter values, some 
        combination of these conditions must be satisfied in order for the problem to have 
        a nondegenerate solution. To check which conditions are required, in the verbose mode
        a reference to the relevant theoretical literature is made.

        [!] For more information on the conditions, see Table 3 in "Theoretical Foundations of Buffer Stock Saving" at http://econ.jhu.edu/people/ccarroll/papers/BufferStockTheory/

        Parameters
        ----------
        verbose : boolean
            Specifies different levels of verbosity of feedback. When False,
            it only reports whether the instance's type fails to satisfy a 
            particular condition. When True, it reports all results, i.e.
            the factor values for all conditions.

        Returns
        -------
        None
        '''
        self.conditions = {}

        # This method only checks for the conditions for infinite horizon models
        # with a 1 period cycle. If these conditions are not met, we exit early.
        if self.cycles!=0 or self.T_cycle > 1:
            return

        self.thorn = (self.Rfree*self.DiscFac*self.LivPrb[0])**(1/self.CRRA)

        self.checkAIC(verbose=verbose)
        self.checkGICPF(verbose=verbose)
        self.checkRIC(verbose=verbose)
        self.checkFHWC(verbose=verbose)

        self.violated = any([not self.conditions[c]
                             for c
                             in self.conditions])



# Make a dictionary to specify an idiosyncratic income shocks consumer
init_idiosyncratic_shocks = dict(init_perfect_foresight,
                                 **{
    # assets above grid parameters
    'aXtraMin': 0.001,      # Minimum end-of-period "assets above minimum" value
    'aXtraMax': 20,         # Maximum end-of-period "assets above minimum" value
    'aXtraNestFac': 3,      # Exponential nesting factor when constructing "assets above minimum" grid
    'aXtraCount': 48,       # Number of points in the grid of "assets above minimum"
    'aXtraExtra': [None],   # Some other value of "assets above minimum" to add to the grid, not used
    # Income process variables
    'PermShkStd': [0.1],    # Standard deviation of log permanent income shocks
    'PermShkCount': 7,      # Number of points in discrete approximation to permanent income shocks
    'TranShkStd': [0.1],    # Standard deviation of log transitory income shocks
    'TranShkCount': 7,      # Number of points in discrete approximation to transitory income shocks
    'UnempPrb': 0.05,       # Probability of unemployment while working
    'UnempPrbRet': 0.005,   # Probability of "unemployment" while retired
    'IncUnemp': 0.3,        # Unemployment benefits replacement rate
    'IncUnempRet': 0.0,     # "Unemployment" benefits when retired
    'BoroCnstArt': 0.0,     # Artificial borrowing constraint; imposed minimum level of end-of period assets
    'tax_rate': 0.0,        # Flat income tax rate
    'T_retire': 0, # Period of retirement (0 --> no retirement)
    'vFuncBool': False,     # Whether to calculate the value function during solution
    'CubicBool': False,     # Use cubic spline interpolation when True, linear interpolation when False
})
class IndShockConsumerType(PerfForesightConsumerType):
    '''
    A consumer type with idiosyncratic shocks to permanent and transitory income.
    His problem is defined by a sequence of income distributions, survival prob-
    abilities, and permanent income growth rates, as well as time invariant values
    for risk aversion, discount factor, the interest rate, the grid of end-of-
    period assets, and an artificial borrowing constraint.
    '''
    time_inv_ = PerfForesightConsumerType.time_inv_ + ['BoroCnstArt','vFuncBool','CubicBool']
    time_inv_.remove('MaxKinks') # This is in the PerfForesight model but not ConsIndShock
    shock_vars_ = ['PermShkNow','TranShkNow']

    def __init__(self,
                 cycles=1,
                 time_flow=True,
                 verbose=False,
                 quiet=False,
                 **kwds):
        '''
        Instantiate a new ConsumerType with given data.
        See init_idiosyncratic_shocks for a dictionary of
        the keywords that should be passed to the constructor.

        Parameters
        ----------
        cycles : int
            Number of times the sequence of periods should be solved.
        time_flow : boolean
            Whether time is currently "flowing" forward for this instance.

        Returns
        -------
        None
        '''

        params = init_idiosyncratic_shocks.copy()
        params.update(kwds)

        # Initialize a basic AgentType
        PerfForesightConsumerType.__init__(self,
                                           cycles=cycles,
                                           time_flow=time_flow,
                                           verbose=verbose,
                                           quiet=quiet,
                                           **params)

        # Add consumer-type specific objects, copying to create independent versions
        self.solveOnePeriod = solveConsIndShock # idiosyncratic shocks solver
        self.update() # Make assets grid, income process, terminal solution


    def updateIncomeProcess(self):
        '''
        Updates this agent's income process based on his own attributes.

        Parameters
        ----------
        none

        Returns:
        -----------
        none
        '''
        original_time = self.time_flow
        self.timeFwd()
        IncomeDstn, PermShkDstn, TranShkDstn = constructLognormalIncomeProcessUnemployment(self)
        self.IncomeDstn = IncomeDstn
        self.PermShkDstn = PermShkDstn
        self.TranShkDstn = TranShkDstn
        self.addToTimeVary('IncomeDstn','PermShkDstn','TranShkDstn')
        if not original_time:
            self.timeRev()

    def updateAssetsGrid(self):
        '''
        Updates this agent's end-of-period assets grid by constructing a multi-
        exponentially spaced grid of aXtra values.

        Parameters
        ----------
        none

        Returns
        -------
        none
        '''
        aXtraGrid = constructAssetsGrid(self)
        self.aXtraGrid = aXtraGrid
        self.addToTimeInv('aXtraGrid')

    def update(self):
        '''
        Update the income process, the assets grid, and the terminal solution.

        Parameters
        ----------
        none

        Returns
        -------
        none
        '''
        self.updateIncomeProcess()
        self.updateAssetsGrid()
        self.updateSolutionTerminal()

    def getShocks(self):
        '''
        Gets permanent and transitory income shocks for this period.  Samples from IncomeDstn for
        each period in the cycle.

        Parameters
        ----------
        None

        Returns
        -------
        None
        '''
        PermShkNow = np.zeros(self.AgentCount) # Initialize shock arrays
        TranShkNow = np.zeros(self.AgentCount)
        newborn = self.t_age == 0
        for t in range(self.T_cycle):
            these = t == self.t_cycle
            N = np.sum(these)
            if N > 0:
                IncomeDstnNow    = self.IncomeDstn[t-1] # set current income distribution
                PermGroFacNow    = self.PermGroFac[t-1] # and permanent growth factor
                Indices          = np.arange(IncomeDstnNow[0].size) # just a list of integers
                # Get random draws of income shocks from the discrete distribution
                EventDraws       = drawDiscrete(N,X=Indices,P=IncomeDstnNow[0],exact_match=False,seed=self.RNG.randint(0,2**31-1))
                PermShkNow[these] = IncomeDstnNow[1][EventDraws]*PermGroFacNow # permanent "shock" includes expected growth
                TranShkNow[these] = IncomeDstnNow[2][EventDraws]

        # That procedure used the *last* period in the sequence for newborns, but that's not right
        # Redraw shocks for newborns, using the *first* period in the sequence.  Approximation.
        N = np.sum(newborn)
        if N > 0:
            these = newborn
            IncomeDstnNow    = self.IncomeDstn[0] # set current income distribution
            PermGroFacNow    = self.PermGroFac[0] # and permanent growth factor
            Indices          = np.arange(IncomeDstnNow[0].size) # just a list of integers
            # Get random draws of income shocks from the discrete distribution
            EventDraws       = drawDiscrete(N,X=Indices,P=IncomeDstnNow[0],exact_match=False,seed=self.RNG.randint(0,2**31-1))
            PermShkNow[these] = IncomeDstnNow[1][EventDraws]*PermGroFacNow # permanent "shock" includes expected growth
            TranShkNow[these] = IncomeDstnNow[2][EventDraws]
#        PermShkNow[newborn] = 1.0
        TranShkNow[newborn] = 1.0

        # Store the shocks in self
        self.EmpNow = np.ones(self.AgentCount,dtype=bool)
        self.EmpNow[TranShkNow == self.IncUnemp] = False
        self.PermShkNow = PermShkNow
        self.TranShkNow = TranShkNow


    def calcBoundingValues(self):
        '''
        Calculate human wealth plus minimum and maximum MPC in an infinite
        horizon model with only one period repeated indefinitely.  Store results
        as attributes of self.  Human wealth is the present discounted value of
        expected future income after receiving income this period, ignoring mort-
        ality (because your income matters to you only if you are still alive).
        The maximum MPC is the limit of the MPC as m --> mNrmMin.  The
        minimum MPC is the limit of the MPC as m --> infty.

        Parameters
        ----------
        None

        Returns
        -------
        None
        '''
        # Unpack the income distribution and get average and worst outcomes
        PermShkValsNext   = self.IncomeDstn[0][1]
        TranShkValsNext   = self.IncomeDstn[0][2]
        ShkPrbsNext       = self.IncomeDstn[0][0]
        ExIncNext         = np.dot(ShkPrbsNext,PermShkValsNext*TranShkValsNext)
        PermShkMinNext    = np.min(PermShkValsNext)
        TranShkMinNext    = np.min(TranShkValsNext)
        WorstIncNext      = PermShkMinNext*TranShkMinNext
        WorstIncPrb       = np.sum(ShkPrbsNext[(PermShkValsNext*TranShkValsNext)==WorstIncNext])

        # Calculate human wealth and the infinite horizon natural borrowing constraint
        hNrm              = (ExIncNext*self.PermGroFac[0]/self.Rfree)/(1.0-self.PermGroFac[0]/self.Rfree)
        temp              = self.PermGroFac[0]*PermShkMinNext/self.Rfree
        BoroCnstNat       = -TranShkMinNext*temp/(1.0-temp)

        PatFac    = (self.DiscFac*self.LivPrb[0]*self.Rfree)**(1.0/self.CRRA)/self.Rfree
        if BoroCnstNat < self.BoroCnstArt:
            MPCmax    = 1.0 # if natural borrowing constraint is overridden by artificial one, MPCmax is 1
        else:
            MPCmax    = 1.0 - WorstIncPrb**(1.0/self.CRRA)*PatFac
        MPCmin = 1.0 - PatFac

        # Store the results as attributes of self
        self.hNrm   = hNrm
        self.MPCmin = MPCmin
        self.MPCmax = MPCmax

    def makeEulerErrorFunc(self,mMax=100,approx_inc_dstn=True):
        '''
        Creates a "normalized Euler error" function for this instance, mapping
        from market resources to "consumption error per dollar of consumption."
        Stores result in attribute eulerErrorFunc as an interpolated function.
        Has option to use approximate income distribution stored in self.IncomeDstn
        or to use a (temporary) very dense approximation.

        Only works on (one period) infinite horizon models at this time, will
        be generalized later.

        Parameters
        ----------
        mMax : float
            Maximum normalized market resources for the Euler error function.
        approx_inc_dstn : Boolean
            Indicator for whether to use the approximate discrete income distri-
            bution stored in self.IncomeDstn[0], or to use a very accurate
            discrete approximation instead.  When True, uses approximation in
            IncomeDstn; when False, makes and uses a very dense approximation.

        Returns
        -------
        None
        '''
        # Get the income distribution (or make a very dense one)
        if approx_inc_dstn:
            IncomeDstn = self.IncomeDstn[0]
        else:
            TranShkDstn = approxMeanOneLognormal(N=200,sigma=self.TranShkStd[0],
                                                 tail_N=50,tail_order=1.3, tail_bound=[0.05,0.95])
            TranShkDstn = addDiscreteOutcomeConstantMean(TranShkDstn,self.UnempPrb,self.IncUnemp)
            PermShkDstn = approxMeanOneLognormal(N=200,sigma=self.PermShkStd[0],
                                                 tail_N=50,tail_order=1.3, tail_bound=[0.05,0.95])
            IncomeDstn  = combineIndepDstns(PermShkDstn,TranShkDstn)

        # Make a grid of market resources
        mNowMin  = self.solution[0].mNrmMin + 10**(-15) # add tiny bit to get around 0/0 problem
        mNowMax  = mMax
        mNowGrid = np.linspace(mNowMin,mNowMax,1000)

        # Get the consumption function this period and the marginal value function
        # for next period.  Note that this part assumes a one period cycle.
        cFuncNow   = self.solution[0].cFunc
        vPfuncNext = self.solution[0].vPfunc

        # Calculate consumption this period at each gridpoint (and assets)
        cNowGrid = cFuncNow(mNowGrid)
        aNowGrid = mNowGrid - cNowGrid

        # Tile the grids for fast computation
        ShkCount          = IncomeDstn[0].size
        aCount            = aNowGrid.size
        aNowGrid_tiled    = np.tile(aNowGrid,(ShkCount,1))
        PermShkVals_tiled = (np.tile(IncomeDstn[1],(aCount,1))).transpose()
        TranShkVals_tiled = (np.tile(IncomeDstn[2],(aCount,1))).transpose()
        ShkPrbs_tiled     = (np.tile(IncomeDstn[0],(aCount,1))).transpose()

        # Calculate marginal value next period for each gridpoint and each shock
        mNextArray        = self.Rfree/(self.PermGroFac[0]*PermShkVals_tiled)*aNowGrid_tiled + TranShkVals_tiled
        vPnextArray       = vPfuncNext(mNextArray)

        # Calculate expected marginal value and implied optimal consumption
        ExvPnextGrid = self.DiscFac*self.Rfree*self.LivPrb[0]*self.PermGroFac[0]**(-self.CRRA)* \
                       np.sum(PermShkVals_tiled**(-self.CRRA)*vPnextArray*ShkPrbs_tiled,axis=0)
        cOptGrid     = ExvPnextGrid**(-1.0/self.CRRA) # This is the 'Endogenous Gridpoints' step

        # Calculate Euler error and store an interpolated function
        EulerErrorNrmGrid = (cNowGrid - cOptGrid)/cOptGrid
        eulerErrorFunc    = LinearInterp(mNowGrid,EulerErrorNrmGrid)
        self.eulerErrorFunc = eulerErrorFunc

    def preSolve(self):
#        AgentType.preSolve(self)
        # Update all income process variables to match any attributes that might
        # have been changed since `__init__` or `solve()` was last called.
#        self.updateIncomeProcess()
        self.updateSolutionTerminal()
        if not self.quiet:
            self.checkConditions(verbose=self.verbose)

    def checkGICInd(self,verbose):
        '''
        Check Individual Growth Impatience Factor.
        '''
<<<<<<< HEAD
        self.GIFInd = self.thorn/(self.PermGroFac[0]*self.InvEPermShkInv)      # [url]/#GIFI

        name = 'GIC'
        test = lambda agent: agent.GIFInd <=1

        messages = ('The value of the Individual Growth Impatience Factor for the supplied parameter values satisfies the Individual Growth Impatience Condition.',
                    'Therefore, a target level of the individual market resources ratio m exists (see {0.url}/#onetarget for more).',
                    'The given parameter values violate the Individual Growth Impatience Condition; the GIFInd is: {0.GIFInd}',
                    'Therefore, a target ratio of individual market resources to individual permanent income does not exist.  (see {0.url}/#onetarget for more).')

        self.checkCondition(name,test,messages,verbose=verbose)

    def checkCIGAgg(self, verbose):
        name = 'GICAgg'
        test = lambda agent : agent.GIFAgg <= 1
=======
        if self.GIFInd<=1:
            self.GICInd = True
            if public_call or verbose:
                print('The value of the Individual Growth Impatience Factor for the supplied parameter values satisfies the Individual Growth Impatience Condition.', end = " ")
                if verbose:
                    print('Therefore, a target level of the individual market resources ratio m exists (see '+self.url+'/#onetarget for more).')
            print()
        else:
            self.GICInd = False
            self.violated = True
            print('The given parameter values violate the Individual Growth Impatience Condition; the GIFInd is: %2.4f' % (self.GIFInd), end = " ")
            if verbose:
                print('')
                print('Therefore, a target ratio of individual market resources to individual permanent income does not exist.  (see '+self.url+'/#onetarget for more).')
            print()

    def checkCIGAgg(self, Thorn,verbose,public_call):

        if self.GIFAgg<=1:
            self.GICAgg = True
            if public_call or verbose:
                print('The value of the Aggregate Growth Impatience Factor for the supplied parameter values satisfies the Aggregate Growth Impatience Condition.', end = " ")
                if verbose:
                    print('Therefore, it is possible that a target level of the ratio of aggregate market resources to aggregate permanent income exists.') # Need to provide reference 
            print()
        else:
            self.GICAgg = False
            self.violated = True
            print('The given parameter values violate the Aggregate Growth Impatience Condition; the GIFAgg is: %2.4f' % (self.GIFAgg), end = " ")
            if verbose:
                print('')
                print('Therefore, a target ratio of aggregate resources to aggregate permanent income does not exist.') # Need to provide reference
            print()
>>>>>>> 65bc76c9

        messages = ('The value of the Aggregate Growth Impatience Factor for the supplied parameter values satisfies the Aggregate Growth Impatience Condition.',
                    'Therefore, it is possible that a target level of the ratio of aggregate market resources to aggregate permanent income exists.',
                    'The given parameter values violate the Aggregate Growth Impatience Condition; the GIFAgg is: {0.GIFAgg}',
                    'Therefore, a target ratio of aggregate resources to aggregate permanent income does not exist.')

        self.checkCondition(name,test,messages,verbose=verbose)

    def checkWRIC(self, verbose):
        '''
        Evaluate and report on the Weak Return Impatience Condition
        [url]/#WRIF modified to incorporate LivPrb
        '''
        self.WRIF=(self.UnempPrb**(1/self.CRRA))*(self.Rfree*self.DiscFac*self.LivPrb[0])**(1/self.CRRA)/self.Rfree

        name = 'WRIC'
        test = lambda agent: agent.WRIF <= 1
        messages = ('',
                    'The Weak Return Impatience Factor value for the supplied parameter values satisfies the Weak Return Impatience Condition (see {0.url}/#WRIC for more).',
                    'The given type violates the Weak Return Impatience Condition with the supplied parameter values.  The WRIF is: {0.url}',
                    'Therefore, a nondegenerate solution is not available (see {0.url}/#WRIC for more.')

        self.checkCondition(name,test,messages,verbose=verbose)

    def checkFVAC(self,verbose):
        '''
        Evaluate and report on the Finite Value of Autarky Condition
        Hyperlink to paper: [url]/#Autarky-Value
        '''
        EpShkuInv = np.dot(self.PermShkDstn[0][0],self.PermShkDstn[0][1]**(1-self.CRRA))
        if self.CRRA != 1.0:
            uInvEpShkuInv = EpShkuInv**(1/(1-self.CRRA)) # The term that gives a utility-consequence-adjusted utility growth
        else:
            uInvEpShkuInv = 1.0
        
        self.uInvEpShkuInv   = uInvEpShkuInv

        self.FVAF=self.LivPrb[0]*self.DiscFac*self.uInvEpShkuInv

        name = 'FVAC'
        test = lambda agent: agent.FVAF <= 1
        messages = ('',
                    'The Finite Value of Autarky Factor (FVAV) for the supplied parameter values satisfies the Finite Value of Autarky Condition.',
                    'The given type violates the Finite Value of Autarky Condition with the supplied parameter values. The FVAF is {0.FVAF}',
                    'Therefore, a nondegenerate solution is not available (see {0.url}/#Conditions-Under-Which-the-Problem-Defines-a-Contraction-Mapping')

        # Ok, I couldn't figure out how to work this case in ...- SB
        #if self.WRIC:
        #    print('Since both WRIC and FVAC are satisfied, the problem has a nondegenerate solution')

<<<<<<< HEAD
        self.checkCondition(name,test,messages,verbose=verbose)


    def checkConditions(self,verbose=False):
=======
    def checkConditions(self,verbose=False,public_call=True):
>>>>>>> 65bc76c9
        '''
        This method checks whether the instance's type satisfies the Absolute Impatience Condition (AIC), Weak Return
        Impatience Condition (WRIC), Finite Human Wealth Condition (FHWC) and Finite Value of
        Autarky Condition (FVAC).  When combinations of these conditions are satisfied, the 
        solution to the problem exhibits different characteristics.  (For an exposition of the
        conditions, see http://econ.jhu.edu/people/ccarroll/papers/BufferStockTheory/)

        Parameters
        ----------
        verbose : boolean
            Specifies different levels of verbosity of feedback. When False, it only reports whether the
            instance's type fails to satisfy a particular condition. When True, it reports all results, i.e.
            the factor values for all conditions.

        Returns
        -------
        None
        '''
        self.conditions = {}

        self.violated = False # PerfForesightConsumerType.checkConditions(self, verbose=False, verbose_reference=False)

        if self.cycles!=0 or self.T_cycle > 1:
            return

        # For theory, see hyperlink targets to expressions in 
        # url=http://econ.jhu.edu/people/ccarroll/papers/BufferStockTheory
        # For example, the hyperlink to the relevant section of the paper
        self.url='http://econ.jhu.edu/people/ccarroll/papers/BufferStockTheory'
        # would be referenced below as:
        # [url]/#Uncertainty-Modified-Conditions
        
        self.InvPermShkDstn=deepcopy(self.PermShkDstn)
        self.InvPermShkDstn[0][1]=1/self.PermShkDstn[0][1]

        # [url]/#Pat, adjusted to include mortality

        self.EPermShkInv     = np.dot(self.InvPermShkDstn[0][0],1/self.PermShkDstn[0][1]) # $\Ex_{t}[\psi^{-1}_{t+1}]$ (in first eqn in sec)
        self.InvEPermShkInv  = (1/self.EPermShkInv)  # $\underline{\psi}$ in the paper (\bar{\isp} in private version)
        self.PermGroFacAdj   = self.PermGroFac[0]*self.InvEPermShkInv # [url]/#PGroAdj

        self.thorn = ((self.Rfree*self.DiscFac))**(1/self.CRRA)

        # self.Rnorm           = self.Rfree*EPermShkInv/(self.PermGroFac[0]*self.LivPrb[0])
        self.GIFPF = self.thorn/(self.PermGroFac[0])      # [url]/#GIF
        # Lower bound of aggregate wealth growth if all inheritances squandered
        self.GIFAgg = self.thorn*self.LivPrb[0]/self.PermGroFac[0]
        
        self.DiscFacGIFPFMax = ((self.PermGroFac[0])**(self.CRRA))/(self.Rfree) # DiscFac at growth impatience knife edge
        self.DiscFacGIFIndMax = ((self.PermGroFac[0]*self.InvEPermShkInv)**(self.CRRA))/(self.Rfree) # DiscFac at growth impatience knife edge
        self.DiscFacGIFAggMax = ((self.PermGroFac[0])**(self.CRRA))/(self.Rfree*self.LivPrb[0]) # DiscFac at growth impatience knife edge

        self.checkGICPF(verbose)
        self.checkGICInd(verbose)
        self.checkCIGAgg(verbose)
        self.checkWRIC(verbose)
        self.checkFVAC(verbose)

        self.violated = any([not self.conditions[c]
                             for c
                             in self.conditions])

        if verbose and self.violated:
            print('\n[!] For more information on the conditions, see Tables 3 and 4 in "Theoretical Foundations of Buffer Stock Saving" at '+self.url+'/#Factors-Defined-And-Compared')
            print('')

        if verbose:
            print('GIFPF            = %2.6f ' % (self.GIFPF))
            print('GIFInd           = %2.6f ' % (self.GIFInd))
            print('GIFAgg           = %2.6f ' % (self.GIFAgg))
            print('Thorn = AIF      = %2.6f ' % (self.thorn))
            print('PermGroFacAdj    = %2.6f ' % (self.PermGroFacAdj))
            print('uInvEpShkuInv    = %2.6f ' % (self.uInvEpShkuInv))
            print('FVAF             = %2.6f ' % (self.FVAF))
            print('WRIF             = %2.6f ' % (self.WRIF))
            print('DiscFacGIFIndMax = %2.6f ' % (self.DiscFacGIFIndMax))
            print('DiscFacGIFAggMax = %2.6f ' % (self.DiscFacGIFAggMax))

    def Ex_Mtp1_over_Ex_Ptp1(self,mRat,verbose=False):
        cRat        = self.solution[-1].cFunc(mRat)
        aRat        = mRat-cRat
        Ex_Ptp1     = PermGroFac[0]
        Ex_bLev_tp1 = aRat*self.Rfree
        Ex_Mtp1     = Ex_bLev_tp1
        return Ex_Mtp1/Ex_Ptp1
                    
    def Ex_mtp1(self,mRat,verbose=False):
        cRat        = self.solution[-1].cFunc(mRat)
        aRat        = mRat-cRat
        Ex_bRat_tp1 = aRat*self.Rfree*self.EPermShkInv/self.PermGroFac[0]
        Ex_Mtp1     = (Ex_bRat_tp1 + 1)*Ex_Ptp1 # mean TranShk and PermShk are 1
        return Ex_Mtp1/Ex_Ptp1
                    
    def calcTargets(self,verbose=False):
        '''
        If the problem is one that satisfies the conditions required for target ratios of different
        variables to permanent income to exist, and has been solved to within the self-defined
        tolerance, this method calculates the target values of market resources, consumption, 
        and assets.  

        Parameters
        ----------
        verbose : boolean
            Specifies different levels of verbosity of feedback. When False, it prints no results. 
            When True, it reports all target values, and passes the verbosity indicator to the 
            checkConditions method which responds accordingly.

        Returns
        -------
        None
        '''
        infinite_horizon = cycles_left == 0
        if not infinite_horizon:
            print('The calcTargets method works only for infinite horizon models.')
            return

        
        # To be written.
        # Defining:
        ## Rnorm    = Rfree/(PermGroFac[0]*PermShk)
        ## EPermShkInv    = E[PermShk**(-1)]
        ## InvEPermShkInv = 1/EPermShkInv
        ## ExRnorm  = E[Rfree/(PermGroFac[0]*PermShk)] = Rfree EPermShkInv / PermGroFac[0]
        ## InvExRnorm = 1/ExRnorm
        ## The "sustainable consumption" locus is given by
        # cSust = InvExRnorm + m*(1-InvExRnorm)

        # The target level of m, mTarg, will be the value such that
        # cSust[m] = cFunc[m]

# Make a dictionary to specify a "kinked R" idiosyncratic shock consumer
init_kinked_R = dict(init_idiosyncratic_shocks,
                     **{
    'Rboro' : 1.20, # Interest factor on assets when borrowing, a < 0
    'Rsave' : 1.02, # Interest factor on assets when saving, a > 0
    'BoroCnstArt' : None, # kinked R is a bit silly if borrowing not allowed
    'CubicBool' : True, # kinked R is now compatible with linear cFunc and cubic cFunc
    'aXtraCount' : 48,   # ...so need lots of extra gridpoints to make up for it
})
del init_kinked_R['Rfree'] # get rid of constant interest factor


class KinkedRconsumerType(IndShockConsumerType):
    '''
    A consumer type that faces idiosyncratic shocks to income and has a different
    interest factor on saving vs borrowing.  Extends IndShockConsumerType, with
    very small changes.  Solver for this class is currently only compatible with
    linear spline interpolation.
    '''
    time_inv_ = copy(IndShockConsumerType.time_inv_)
    time_inv_.remove('Rfree')
    time_inv_ += ['Rboro', 'Rsave']

    def __init__(self,cycles=1,time_flow=True,**kwds):
        '''
        Instantiate a new ConsumerType with given data.
        See ConsumerParameters.init_kinked_R for a dictionary of
        the keywords that should be passed to the constructor.

        Parameters
        ----------
        cycles : int
            Number of times the sequence of periods should be solved.
        time_flow : boolean
            Whether time is currently "flowing" forward for this instance.

        Returns
        -------
        None
        '''
        params = init_kinked_R.copy()
        params.update(kwds)

        # Initialize a basic AgentType
        PerfForesightConsumerType.__init__(self,cycles=cycles,time_flow=time_flow,**params)

        # Add consumer-type specific objects, copying to create independent versions
        self.solveOnePeriod = solveConsKinkedR # kinked R solver
        self.update() # Make assets grid, income process, terminal solution

    def preSolve(self):
#        AgentType.preSolve(self)
        self.updateSolutionTerminal()

    def calcBoundingValues(self):
        '''
        Calculate human wealth plus minimum and maximum MPC in an infinite
        horizon model with only one period repeated indefinitely.  Store results
        as attributes of self.  Human wealth is the present discounted value of
        expected future income after receiving income this period, ignoring mort-
        ality.  The maximum MPC is the limit of the MPC as m --> mNrmMin.  The
        minimum MPC is the limit of the MPC as m --> infty.  This version deals
        with the different interest rates on borrowing vs saving.

        Parameters
        ----------
        None

        Returns
        -------
        None
        '''
        # Unpack the income distribution and get average and worst outcomes
        PermShkValsNext   = self.IncomeDstn[0][1]
        TranShkValsNext   = self.IncomeDstn[0][2]
        ShkPrbsNext       = self.IncomeDstn[0][0]
        ExIncNext         = np.dot(ShkPrbsNext,PermShkValsNext*TranShkValsNext)
        PermShkMinNext    = np.min(PermShkValsNext)
        TranShkMinNext    = np.min(TranShkValsNext)
        WorstIncNext      = PermShkMinNext*TranShkMinNext
        WorstIncPrb       = np.sum(ShkPrbsNext[(PermShkValsNext*TranShkValsNext)==WorstIncNext])

        # Calculate human wealth and the infinite horizon natural borrowing constraint
        hNrm              = (ExIncNext*self.PermGroFac[0]/self.Rsave)/(1.0-self.PermGroFac[0]/self.Rsave)
        temp              = self.PermGroFac[0]*PermShkMinNext/self.Rboro
        BoroCnstNat       = -TranShkMinNext*temp/(1.0-temp)

        PatFacTop = (self.DiscFac*self.LivPrb[0]*self.Rsave)**(1.0/self.CRRA)/self.Rsave
        PatFacBot = (self.DiscFac*self.LivPrb[0]*self.Rboro)**(1.0/self.CRRA)/self.Rboro
        if BoroCnstNat < self.BoroCnstArt:
            MPCmax    = 1.0 # if natural borrowing constraint is overridden by artificial one, MPCmax is 1
        else:
            MPCmax    = 1.0 - WorstIncPrb**(1.0/self.CRRA)*PatFacBot
        MPCmin = 1.0 - PatFacTop

        # Store the results as attributes of self
        self.hNrm   = hNrm
        self.MPCmin = MPCmin
        self.MPCmax = MPCmax

    def makeEulerErrorFunc(self,mMax=100,approx_inc_dstn=True):
        '''
        Creates a "normalized Euler error" function for this instance, mapping
        from market resources to "consumption error per dollar of consumption."
        Stores result in attribute eulerErrorFunc as an interpolated function.
        Has option to use approximate income distribution stored in self.IncomeDstn
        or to use a (temporary) very dense approximation.

        SHOULD BE INHERITED FROM ConsIndShockModel

        Parameters
        ----------
        mMax : float
            Maximum normalized market resources for the Euler error function.
        approx_inc_dstn : Boolean
            Indicator for whether to use the approximate discrete income distri-
            bution stored in self.IncomeDstn[0], or to use a very accurate
            discrete approximation instead.  When True, uses approximation in
            IncomeDstn; when False, makes and uses a very dense approximation.

        Returns
        -------
        None
        '''
        raise NotImplementedError()

    def getRfree(self):
        '''
        Returns an array of size self.AgentCount with self.Rboro or self.Rsave in each entry, based
        on whether self.aNrmNow >< 0.

        Parameters
        ----------
        None

        Returns
        -------
        RfreeNow : np.array
             Array of size self.AgentCount with risk free interest rate for each agent.
        '''
        RfreeNow = self.Rboro*np.ones(self.AgentCount)
        RfreeNow[self.aNrmNow > 0] = self.Rsave
        return RfreeNow

    def checkConditions(self,verbose=False):
        '''
        This method checks whether the instance's type satisfies the Absolute Impatience Condition (AIC), 
        the Return Impatience Condition (RIC), the Growth Impatience Condition (GIC), the Weak Return 
        Impatience Condition (WRIC), the Finite Human Wealth Condition (FHWC) and the Finite Value of
        Autarky Condition (FVAC). To check which conditions are relevant to the model at hand, a 
        reference to the relevant theoretical literature is made.

        Parameters
        ----------
        verbose : boolean
            Specifies different levels of verbosity of feedback. When False, it only reports whether the
            instance's type fails to satisfy a particular condition. When True, it reports all results, i.e.
            the factor values for all conditions.

        Returns
        -------
        None
        '''
        raise NotImplementedError()

# ==================================================================================
# = Functions for generating discrete income processes and simulated income shocks =
# ==================================================================================

def constructLognormalIncomeProcessUnemployment(parameters):
    '''
    Generates a list of discrete approximations to the income process for each
    life period, from end of life to beginning of life.  Permanent shocks are mean
    one lognormally distributed with standard deviation PermShkStd[t] during the
    working life, and degenerate at 1 in the retirement period.  Transitory shocks
    are mean one lognormally distributed with a point mass at IncUnemp with
    probability UnempPrb while working; they are mean one with a point mass at
    IncUnempRet with probability UnempPrbRet.  Retirement occurs
    after t=T_retire periods of working.

    Note 1: All time in this function runs forward, from t=0 to t=T

    Note 2: All parameters are passed as attributes of the input parameters.

    Parameters (passed as attributes of the input parameters)
    ----------
    PermShkStd : [float]
        List of standard deviations in log permanent income uncertainty during
        the agent's life.
    PermShkCount : int
        The number of approximation points to be used in the discrete approxima-
        tion to the permanent income shock distribution.
    TranShkStd : [float]
        List of standard deviations in log transitory income uncertainty during
        the agent's life.
    TranShkCount : int
        The number of approximation points to be used in the discrete approxima-
        tion to the permanent income shock distribution.
    UnempPrb : float
        The probability of becoming unemployed during the working period.
    UnempPrbRet : float
        The probability of not receiving typical retirement income when retired.
    T_retire : int
        The index value for the final working period in the agent's life.
        If T_retire <= 0 then there is no retirement.
    IncUnemp : float
        Transitory income received when unemployed.
    IncUnempRet : float
        Transitory income received while "unemployed" when retired.
    T_cycle :  int
        Total number of non-terminal periods in the consumer's sequence of periods.

    Returns
    -------
    IncomeDstn :  [[np.array]]
        A list with T_cycle elements, each of which is a list of three arrays
        representing a discrete approximation to the income process in a period.
        Order: probabilities, permanent shocks, transitory shocks.
    PermShkDstn : [[np.array]]
        A list with T_cycle elements, each of which is a list of two arrays
        representing a discrete approximation to the permanent income shocks.
    TranShkDstn : [[np.array]]
        A list with T_cycle elements, each of which is a list of two arrays
        representing a discrete approximation to the transitory income shocks.
    '''
    # Unpack the parameters from the input
    PermShkStd    = parameters.PermShkStd
    PermShkCount  = parameters.PermShkCount
    TranShkStd    = parameters.TranShkStd
    TranShkCount  = parameters.TranShkCount
    T_cycle       = parameters.T_cycle
    T_retire      = parameters.T_retire
    UnempPrb      = parameters.UnempPrb
    IncUnemp      = parameters.IncUnemp
    UnempPrbRet   = parameters.UnempPrbRet
    IncUnempRet   = parameters.IncUnempRet

    IncomeDstn    = [] # Discrete approximations to income process in each period
    PermShkDstn   = [] # Discrete approximations to permanent income shocks
    TranShkDstn   = [] # Discrete approximations to transitory income shocks

    # Fill out a simple discrete RV for retirement, with value 1.0 (mean of shocks)
    # in normal times; value 0.0 in "unemployment" times with small prob.
    if T_retire > 0:
        if UnempPrbRet > 0:
            PermShkValsRet  = np.array([1.0, 1.0])    # Permanent income is deterministic in retirement (2 states for temp income shocks)
            TranShkValsRet  = np.array([IncUnempRet,
                                        (1.0-UnempPrbRet*IncUnempRet)/(1.0-UnempPrbRet)])
            ShkPrbsRet      = np.array([UnempPrbRet, 1.0-UnempPrbRet])
        else:
            PermShkValsRet  = np.array([1.0])
            TranShkValsRet  = np.array([1.0])
            ShkPrbsRet      = np.array([1.0])
        IncomeDstnRet = [ShkPrbsRet,PermShkValsRet,TranShkValsRet]

    # Loop to fill in the list of IncomeDstn random variables.
    for t in range(T_cycle): # Iterate over all periods, counting forward

        if T_retire > 0 and t >= T_retire:
            # Then we are in the "retirement period" and add a retirement income object.
            IncomeDstn.append(deepcopy(IncomeDstnRet))
            PermShkDstn.append([np.array([1.0]),np.array([1.0])])
            TranShkDstn.append([ShkPrbsRet,TranShkValsRet])
        else:
            # We are in the "working life" periods.
            TranShkDstn_t    = approxMeanOneLognormal(N=TranShkCount, sigma=TranShkStd[t], tail_N=0)
            if UnempPrb > 0:
                TranShkDstn_t = addDiscreteOutcomeConstantMean(TranShkDstn_t, p=UnempPrb, x=IncUnemp)
            PermShkDstn_t    = approxMeanOneLognormal(N=PermShkCount, sigma=PermShkStd[t], tail_N=0)
            IncomeDstn.append(combineIndepDstns(PermShkDstn_t,TranShkDstn_t)) # mix the independent distributions
            PermShkDstn.append(PermShkDstn_t)
            TranShkDstn.append(TranShkDstn_t)
    return IncomeDstn, PermShkDstn, TranShkDstn


def applyFlatIncomeTax(IncomeDstn,tax_rate,T_retire,unemployed_indices=[],transitory_index=2):
    '''
    Applies a flat income tax rate to all employed income states during the working
    period of life (those before T_retire).  Time runs forward in this function.

    Parameters
    ----------
    IncomeDstn : [income distributions]
        The discrete approximation to the income distribution in each time period.
    tax_rate : float
        A flat income tax rate to be applied to all employed income.
    T_retire : int
        The time index after which the agent retires.
    unemployed_indices : [int]
        Indices of transitory shocks that represent unemployment states (no tax).
    transitory_index : int
        The index of each element of IncomeDstn representing transitory shocks.

    Returns
    -------
    IncomeDstn_new : [income distributions]
        The updated income distributions, after applying the tax.
    '''
    IncomeDstn_new = deepcopy(IncomeDstn)
    i = transitory_index
    for t in range(len(IncomeDstn)):
        if t < T_retire:
            for j in range((IncomeDstn[t][i]).size):
                if j not in unemployed_indices:
                    IncomeDstn_new[t][i][j] = IncomeDstn[t][i][j]*(1-tax_rate)
    return IncomeDstn_new

# =======================================================
# ================ Other useful functions ===============
# =======================================================

def constructAssetsGrid(parameters):
    '''
    Constructs the base grid of post-decision states, representing end-of-period
    assets above the absolute minimum.

    All parameters are passed as attributes of the single input parameters.  The
    input can be an instance of a ConsumerType, or a custom Parameters class.

    Parameters
    ----------
    aXtraMin:                  float
        Minimum value for the a-grid
    aXtraMax:                  float
        Maximum value for the a-grid
    aXtraCount:                 int
        Size of the a-grid
    aXtraExtra:                [float]
        Extra values for the a-grid.
    exp_nest:               int
        Level of nesting for the exponentially spaced grid

    Returns
    -------
    aXtraGrid:     np.ndarray
        Base array of values for the post-decision-state grid.
    '''
    # Unpack the parameters
    aXtraMin     = parameters.aXtraMin
    aXtraMax     = parameters.aXtraMax
    aXtraCount   = parameters.aXtraCount
    aXtraExtra   = parameters.aXtraExtra
    grid_type    = 'exp_mult'
    exp_nest     = parameters.aXtraNestFac

    # Set up post decision state grid:
    aXtraGrid = None
    if grid_type == "linear":
        aXtraGrid = np.linspace(aXtraMin, aXtraMax, aXtraCount)
    elif grid_type == "exp_mult":
        aXtraGrid = makeGridExpMult(ming=aXtraMin, maxg=aXtraMax, ng=aXtraCount, timestonest=exp_nest)
    else:
        raise Exception("grid_type not recognized in __init__." + \
                         "Please ensure grid_type is 'linear' or 'exp_mult'")

    # Add in additional points for the grid:
    for a in aXtraExtra:
        if (a is not None):
            if a not in aXtraGrid:
                j      = aXtraGrid.searchsorted(a)
                aXtraGrid = np.insert(aXtraGrid, j, a)

    return aXtraGrid

# Make a dictionary to specify a lifecycle consumer with a finite horizon
init_lifecycle = copy(init_idiosyncratic_shocks)
init_lifecycle['PermGroFac'] = [1.01,1.01,1.01,1.01,1.01,1.02,1.02,1.02,1.02,1.02]
init_lifecycle['PermShkStd'] = [0.1,0.2,0.1,0.2,0.1,0.2,0.1,0,0,0]
init_lifecycle['TranShkStd'] = [0.3,0.2,0.1,0.3,0.2,0.1,0.3,0,0,0]
init_lifecycle['LivPrb']     = [0.99,0.9,0.8,0.7,0.6,0.5,0.4,0.3,0.2,0.1]
init_lifecycle['T_cycle']    = 10
init_lifecycle['T_retire']   = 7
init_lifecycle['T_age']      = 11 # Make sure that old people die at terminal age and don't turn into newborns!

# Make a dictionary to specify an infinite consumer with a four period cycle
init_cyclical = copy(init_idiosyncratic_shocks)
init_cyclical['PermGroFac'] = [1.082251, 2.8, 0.3, 1.1]
init_cyclical['PermShkStd'] = [0.1,0.1,0.1,0.1]
init_cyclical['TranShkStd'] = [0.1,0.1,0.1,0.1]
init_cyclical['LivPrb']     = 4*[0.98]
init_cyclical['T_cycle']    = 4
<|MERGE_RESOLUTION|>--- conflicted
+++ resolved
@@ -1959,13 +1959,9 @@
                     'The given type violates the Finite Human Wealth Condition; the Finite Human wealth factor value {0.FHWF}',
                     'Therefore, the limiting consumption function is c(m)=Infinity for all m')
 
-<<<<<<< HEAD
         self.checkCondition(name, test, messages, verbose = verbose)
 
     def checkConditions(self,verbose=False):
-=======
-    def checkConditions(self,verbose=False,verbose_reference=False,public_call=False):
->>>>>>> 65bc76c9
         '''
         This method checks whether the instance's type satisfies the
         Absolute Impatience Condition (AIC), 
@@ -1977,64 +1973,34 @@
         a nondegenerate solution. To check which conditions are required, in the verbose mode
         a reference to the relevant theoretical literature is made.
 
-        [!] For more information on the conditions, see Table 3 in "Theoretical Foundations of Buffer Stock Saving" at http://econ.jhu.edu/people/ccarroll/papers/BufferStockTheory/
+
 
         Parameters
         ----------
         verbose : boolean
-            Specifies different levels of verbosity of feedback. When False,
-            it only reports whether the instance's type fails to satisfy a 
-            particular condition. When True, it reports all results, i.e.
+            Specifies different levels of verbosity of feedback. When False, it only reports whether the
+            instance's type fails to satisfy a particular condition. When True, it reports all results, i.e.
             the factor values for all conditions.
 
         Returns
         -------
         None
         '''
-        self.conditions = {}
-
         # This method only checks for the conditions for infinite horizon models
         # with a 1 period cycle. If these conditions are not met, we exit early.
         if self.cycles!=0 or self.T_cycle > 1:
             return
 
-        self.thorn = (self.Rfree*self.DiscFac*self.LivPrb[0])**(1/self.CRRA)
-
-        self.checkAIC(verbose=verbose)
-        self.checkGICPF(verbose=verbose)
-        self.checkRIC(verbose=verbose)
-        self.checkFHWC(verbose=verbose)
-
-        self.violated = any([not self.conditions[c]
-                             for c
-                             in self.conditions])
-
-
-
-# Make a dictionary to specify an idiosyncratic income shocks consumer
-init_idiosyncratic_shocks = dict(init_perfect_foresight,
-                                 **{
-    # assets above grid parameters
-    'aXtraMin': 0.001,      # Minimum end-of-period "assets above minimum" value
-    'aXtraMax': 20,         # Maximum end-of-period "assets above minimum" value
-    'aXtraNestFac': 3,      # Exponential nesting factor when constructing "assets above minimum" grid
-    'aXtraCount': 48,       # Number of points in the grid of "assets above minimum"
-    'aXtraExtra': [None],   # Some other value of "assets above minimum" to add to the grid, not used
-    # Income process variables
-    'PermShkStd': [0.1],    # Standard deviation of log permanent income shocks
-    'PermShkCount': 7,      # Number of points in discrete approximation to permanent income shocks
-    'TranShkStd': [0.1],    # Standard deviation of log transitory income shocks
-    'TranShkCount': 7,      # Number of points in discrete approximation to transitory income shocks
-    'UnempPrb': 0.05,       # Probability of unemployment while working
-    'UnempPrbRet': 0.005,   # Probability of "unemployment" while retired
-    'IncUnemp': 0.3,        # Unemployment benefits replacement rate
-    'IncUnempRet': 0.0,     # "Unemployment" benefits when retired
-    'BoroCnstArt': 0.0,     # Artificial borrowing constraint; imposed minimum level of end-of period assets
-    'tax_rate': 0.0,        # Flat income tax rate
-    'T_retire': 0, # Period of retirement (0 --> no retirement)
-    'vFuncBool': False,     # Whether to calculate the value function during solution
-    'CubicBool': False,     # Use cubic spline interpolation when True, linear interpolation when False
-})
+        self.violated = False
+
+        Thorn = (self.Rfree*self.DiscFac*self.LivPrb[0])**(1/self.CRRA)
+        self.Thorn = Thorn
+
+        self.checkAIC(Thorn,verbose,public_call)
+        self.checkGICPF(Thorn,verbose,public_call)
+        self.checkRIC(Thorn,verbose,public_call)
+        self.checkFHWC(verbose,public_call)
+
 class IndShockConsumerType(PerfForesightConsumerType):
     '''
     A consumer type with idiosyncratic shocks to permanent and transitory income.
@@ -2055,7 +2021,7 @@
                  **kwds):
         '''
         Instantiate a new ConsumerType with given data.
-        See init_idiosyncratic_shocks for a dictionary of
+        See ConsumerParameters.init_idiosyncratic_shocks for a dictionary of
         the keywords that should be passed to the constructor.
 
         Parameters
@@ -2070,8 +2036,9 @@
         None
         '''
 
-        params = init_idiosyncratic_shocks.copy()
+        params = Params.init_idiosyncratic_shocks.copy()
         params.update(kwds)
+        kwds = params
 
         # Initialize a basic AgentType
         PerfForesightConsumerType.__init__(self,
@@ -2079,7 +2046,7 @@
                                            time_flow=time_flow,
                                            verbose=verbose,
                                            quiet=quiet,
-                                           **params)
+                                           **kwds)
 
         # Add consumer-type specific objects, copying to create independent versions
         self.solveOnePeriod = solveConsIndShock # idiosyncratic shocks solver
@@ -2321,7 +2288,6 @@
         '''
         Check Individual Growth Impatience Factor.
         '''
-<<<<<<< HEAD
         self.GIFInd = self.thorn/(self.PermGroFac[0]*self.InvEPermShkInv)      # [url]/#GIFI
 
         name = 'GIC'
@@ -2337,41 +2303,6 @@
     def checkCIGAgg(self, verbose):
         name = 'GICAgg'
         test = lambda agent : agent.GIFAgg <= 1
-=======
-        if self.GIFInd<=1:
-            self.GICInd = True
-            if public_call or verbose:
-                print('The value of the Individual Growth Impatience Factor for the supplied parameter values satisfies the Individual Growth Impatience Condition.', end = " ")
-                if verbose:
-                    print('Therefore, a target level of the individual market resources ratio m exists (see '+self.url+'/#onetarget for more).')
-            print()
-        else:
-            self.GICInd = False
-            self.violated = True
-            print('The given parameter values violate the Individual Growth Impatience Condition; the GIFInd is: %2.4f' % (self.GIFInd), end = " ")
-            if verbose:
-                print('')
-                print('Therefore, a target ratio of individual market resources to individual permanent income does not exist.  (see '+self.url+'/#onetarget for more).')
-            print()
-
-    def checkCIGAgg(self, Thorn,verbose,public_call):
-
-        if self.GIFAgg<=1:
-            self.GICAgg = True
-            if public_call or verbose:
-                print('The value of the Aggregate Growth Impatience Factor for the supplied parameter values satisfies the Aggregate Growth Impatience Condition.', end = " ")
-                if verbose:
-                    print('Therefore, it is possible that a target level of the ratio of aggregate market resources to aggregate permanent income exists.') # Need to provide reference 
-            print()
-        else:
-            self.GICAgg = False
-            self.violated = True
-            print('The given parameter values violate the Aggregate Growth Impatience Condition; the GIFAgg is: %2.4f' % (self.GIFAgg), end = " ")
-            if verbose:
-                print('')
-                print('Therefore, a target ratio of aggregate resources to aggregate permanent income does not exist.') # Need to provide reference
-            print()
->>>>>>> 65bc76c9
 
         messages = ('The value of the Aggregate Growth Impatience Factor for the supplied parameter values satisfies the Aggregate Growth Impatience Condition.',
                     'Therefore, it is possible that a target level of the ratio of aggregate market resources to aggregate permanent income exists.',
@@ -2422,14 +2353,10 @@
         #if self.WRIC:
         #    print('Since both WRIC and FVAC are satisfied, the problem has a nondegenerate solution')
 
-<<<<<<< HEAD
         self.checkCondition(name,test,messages,verbose=verbose)
 
 
     def checkConditions(self,verbose=False):
-=======
-    def checkConditions(self,verbose=False,public_call=True):
->>>>>>> 65bc76c9
         '''
         This method checks whether the instance's type satisfies the Absolute Impatience Condition (AIC), Weak Return
         Impatience Condition (WRIC), Finite Human Wealth Condition (FHWC) and Finite Value of
@@ -2922,22 +2849,4 @@
                 j      = aXtraGrid.searchsorted(a)
                 aXtraGrid = np.insert(aXtraGrid, j, a)
 
-    return aXtraGrid
-
-# Make a dictionary to specify a lifecycle consumer with a finite horizon
-init_lifecycle = copy(init_idiosyncratic_shocks)
-init_lifecycle['PermGroFac'] = [1.01,1.01,1.01,1.01,1.01,1.02,1.02,1.02,1.02,1.02]
-init_lifecycle['PermShkStd'] = [0.1,0.2,0.1,0.2,0.1,0.2,0.1,0,0,0]
-init_lifecycle['TranShkStd'] = [0.3,0.2,0.1,0.3,0.2,0.1,0.3,0,0,0]
-init_lifecycle['LivPrb']     = [0.99,0.9,0.8,0.7,0.6,0.5,0.4,0.3,0.2,0.1]
-init_lifecycle['T_cycle']    = 10
-init_lifecycle['T_retire']   = 7
-init_lifecycle['T_age']      = 11 # Make sure that old people die at terminal age and don't turn into newborns!
-
-# Make a dictionary to specify an infinite consumer with a four period cycle
-init_cyclical = copy(init_idiosyncratic_shocks)
-init_cyclical['PermGroFac'] = [1.082251, 2.8, 0.3, 1.1]
-init_cyclical['PermShkStd'] = [0.1,0.1,0.1,0.1]
-init_cyclical['TranShkStd'] = [0.1,0.1,0.1,0.1]
-init_cyclical['LivPrb']     = 4*[0.98]
-init_cyclical['T_cycle']    = 4
+    return aXtraGrid