--- conflicted
+++ resolved
@@ -202,11 +202,7 @@
 
 # @njit(cache=True) can't cache because of use of globals, perhaps newton_secant?
 @njit
-<<<<<<< HEAD
-def _add_SSmNrmNumba(Rfree, PermGroFac, mNrm, cNrm, mNrmMin, ExIncNext, _searchSSfunc):
-=======
 def _add_mNrmStENumba(Rfree, PermGroFac, mNrm, cNrm, mNrmMin, Ex_IncNext, _find_mNrmStE):
->>>>>>> 449f40f2
     """
     Finds steady state (normalized) market resources and adds it to the
     solution.  This is the level of market resources such that the expectation
@@ -319,11 +315,7 @@
     MPCmax = (cNrmNow[1] - cNrmNow[0]) / (mNrmNow[1] - mNrmNow[0])
 
     # Add attributes to enable calculation of steady state market resources.
-<<<<<<< HEAD
-    # Relabeling for compatibility with add_SSmNrm
-=======
     # Relabeling for compatibility with add_mNrmStE
->>>>>>> 449f40f2
     mNrmMinNow = mNrmNow[0]
 
     # See the PerfForesightConsumerType.ipynb documentation notebook for the derivations
@@ -866,13 +858,8 @@
 
 
 @njit
-<<<<<<< HEAD
-def _add_SSmNrmIndNumba(
-    PermGroFac, Rfree, ExIncNext, mNrmMin, mNrm, cNrm, MPC, MPCmin, hNrm, _searchfunc,
-=======
 def _add_mNrmStEIndNumba(
     PermGroFac, Rfree, Ex_IncNext, mNrmMin, mNrm, cNrm, MPC, MPCmin, hNrm, _searchfunc,
->>>>>>> 449f40f2
 ):
     """
     Finds steady state (normalized) market resources and adds it to the
@@ -1166,13 +1153,8 @@
 
             Ex_IncNext = 1.0  # Perfect foresight income of 1
 
-<<<<<<< HEAD
-            # Add mNrmSS to the solution and return it
-            consumer_solution.mNrmSS = _add_SSmNrmNumba(
-=======
             # Add mNrmStE to the solution and return it
             consumer_solution.mNrmStE = _add_mNrmStENumba(
->>>>>>> 449f40f2
                 self.Rfree,
                 self.PermGroFac[i],
                 solution.mNrm,
@@ -1286,13 +1268,8 @@
                     _searchFunc = (
                         _find_mNrmStECubic if self.CubicBool else _find_mNrmStELinear
                     )
-<<<<<<< HEAD
-                    # Add mNrmSS to the solution and return it
-                    consumer_solution.mNrmSS = _add_SSmNrmIndNumba(
-=======
                     # Add mNrmStE to the solution and return it
                     consumer_solution.mNrmStE = _add_mNrmStEIndNumba(
->>>>>>> 449f40f2
                         self.PermGroFac[j],
                         self.Rfree,
                         solution.Ex_IncNext,
