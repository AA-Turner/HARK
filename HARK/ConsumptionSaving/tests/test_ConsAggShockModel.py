--- conflicted
+++ resolved
@@ -118,22 +118,6 @@
         self.agent.reset()
         self.economy.reset()
 
-<<<<<<< HEAD
-=======
-        self.agent.track_vars += ['EmpNow']
-        # self.economy.track_vars += ['EmpNow']
-
-        self.assertEqual(
-            np.sum(self.agent.EmpNow & self.agent.EmpNow[-1]),
-            900
-        )
-
-        self.assertEqual(
-            np.sum(self.agent.EmpNow[:-1] & self.agent.EmpNow[1:]),
-            816
-        )
-
->>>>>>> 29921f8b
         self.economy.makeMrkvHist()  # Make a simulated history of aggregate shocks
         self.assertAlmostEqual(
             np.mean(self.economy.MrkvNow_hist),
@@ -150,25 +134,23 @@
         )
 
         self.economy.makeHistory()
-<<<<<<< HEAD
         self.assertAlmostEqual(
             self.economy.history['Aprev'][4],
             11.896127055105103
         )
+
+        emp_totals = np.sum(self.agent.history['EmpNow'], axis = 0)
+
+        self.assertEqual(emp_totals[0], 1011)
+        self.assertEqual(emp_totals[2], 1009)
+        self.assertEqual(emp_totals[9], 1042)
+
 
         dynamics = self.economy.updateDynamics()
         self.assertAlmostEqual(
             dynamics.AFunc[0](10),
             9.28004486184378
         )
-=======
-
-        emp_totals = np.sum(self.agent.history['EmpNow'], axis = 0)
-
-        self.assertEqual(emp_totals[0], 1011)
-        self.assertEqual(emp_totals[2], 1009)
-        self.assertEqual(emp_totals[9], 1042)
->>>>>>> 29921f8b
 
     def test_economy(self):
         self.agent.getEconomyData(self.economy)
@@ -186,6 +168,7 @@
         self.economy.solve()  # Solve for the general equilibrium of the economy
 
         self.economy.AFunc = self.economy.dynamics.AFunc
+        self.assertAlmostEqual(self.economy.AFunc[0].slope, 1.0014463644834282)
 
         self.assertAlmostEqual(
             self.economy.history["Aprev"][4],
