--- conflicted
+++ resolved
@@ -36,15 +36,10 @@
         self.agent.initializeSim()
         self.agent.simulate()
 
-<<<<<<< HEAD
-=======
         self.assertAlmostEqual(
             self.agent.history['cNrmNow'][0][5],
             0.7366020536567589
         )
-
-class testKinkyPrefConsumerType(unittest.TestCase):
->>>>>>> 20df1344
 
 class testKinkyPrefConsumerType(unittest.TestCase):
     def setUp(self):
