--- conflicted
+++ resolved
@@ -356,13 +356,8 @@
         None
         """
         IndShockConsumerType.getShocks(self)  # Update idiosyncratic shocks
-<<<<<<< HEAD
-        self.TranShkNow = self.TranShkNow * self.TranShkAggNow * self.wRteNow
-        self.PermShkNow = self.PermShkNow * self.PermShkAggNow
-=======
         self.shocks['TranShkNow'] = self.shocks['TranShkNow']*self.TranShkAggNow*self.wRteNow
         self.shocks['PermShkNow'] = self.shocks['PermShkNow']*self.PermShkAggNow
->>>>>>> 9bff0b1b
 
     def getControls(self):
         """
@@ -587,13 +582,8 @@
         # Store the shocks in self
         self.EmpNow = np.ones(self.AgentCount, dtype=bool)
         self.EmpNow[TranShkNow == self.IncUnemp] = False
-<<<<<<< HEAD
-        self.TranShkNow = TranShkNow * self.TranShkAggNow * self.wRteNow
-        self.PermShkNow = PermShkNow * self.PermShkAggNow
-=======
         self.shocks['TranShkNow'] = TranShkNow*self.TranShkAggNow*self.wRteNow
         self.shocks['PermShkNow'] = PermShkNow*self.PermShkAggNow
->>>>>>> 9bff0b1b
 
     def getControls(self):
         """
