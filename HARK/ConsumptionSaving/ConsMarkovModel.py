--- conflicted
+++ resolved
@@ -895,10 +895,7 @@
                 if N > 0:
                     IncomeDstnNow    = self.IncomeDstn[t-1][j] # set current income distribution
                     PermGroFacNow    = self.PermGroFac[t-1][j] # and permanent growth factor
-<<<<<<< HEAD
-=======
-                    Indices          = np.arange(IncomeDstnNow.pmf.size) # just a list of integers
->>>>>>> 8073a17e
+
                     # Get random draws of income shocks from the discrete distribution
                     EventDraws       = IncomeDstnNow.draw_events(
                         N,
